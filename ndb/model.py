"""Model and Property classes and associated stuff.

A model class represents the structure of entities stored in the
datastore.  Applications define model classes to indicate the
structure of their entities, then instantiate those model classes
to create entities.

All model classes must inherit (directly or indirectly) from Model.
Through the magic of metaclasses, straightforward assignments in the
model class definition can be used to declare the model's structure:

  class Person(Model):
    name = StringProperty()
    age = IntegerProperty()

We can now create a Person entity and write it to the datastore:

  p = Person(name='Arthur Dent', age=42)
  k = p.put()

The return value from put() is a Key (see the documentation for
ndb/key.py), which can be used to retrieve the same entity later:

  p2 = k.get()
  assert p2 == p

To update an entity, simple change its attributes and write it back
(note that this doesn't change the key):

  p2.name = 'Arthur Philip Dent'
  p2.put()

We can also delete an entity (by using the key):

  k.delete()

The property definitions in the class body tell the system the names
and the types of the fields to be stored in the datastore, whether
they must be indexed, their default value, and more.

Many different Property types exist.  Most are indexed by default, the
exceptions indicated in the list below:

- StringProperty: a short text string, limited to 500 bytes

- TextProperty: an unlimited text string; unindexed

- BlobProperty: an unlimited byte string; unindexed

- IntegerProperty: a 64-bit signed integer

- FloatProperty: a double precision floating point number

- BooleanProperty: a bool value

- DateTimeProperty: a datetime object.  Note: App Engine always uses
  UTC as the timezone

- DateProperty: a date object

- TimeProperty: a time object

- GeoPtProperty: a geographical location, i.e. (latitude, longitude)

- KeyProperty: a datastore Key value

- UserProperty: a User object (for backwards compatibility only)

- StructuredProperty: a field that is itself structured like an
  entity; see below for more details

- LocalStructuredProperty: like StructuredProperty but the on-disk
  representation is an opaque blob; unindexed

- ComputedProperty: a property whose value is computed from other
  properties by a user-defined function.  The property value is
  written to the datastore so that it can be used in queries, but the
  value from the datastore is not used when the entity is read back

- GenericProperty: a property whose type is not constrained; mostly
  used by the Expando class (see below) but also usable explicitly

Most Property classes have similar constructor signatures.  They
accept several optional keyword arguments:

- name=<string>: the name used to store the property value in the
  datastore.  Unlike the following options, this may also be given as
  a positional argument

- indexed=<bool>: indicates whether the property should be indexed
  (allowing queries on this property's value)

- repeated=<bool>: indicates that this property can have multiple
  values in the same entity.

- required=<bool>: indicates that this property must be given a value

- default=<value>: a default value if no explicit value is given

- choices=<list of values>: a list or tuple of allowable values

- validator=<function>: a general-purpose validation function.  It
  will be called with two arguments (prop, value) and should either
  return the validated value or raise an exception.  It is also
  allowed for the function to modify the value, but calling it again
  on the modified value should not modify the value further.  (For
  example: a validator that returns value.strip() or value.lower() is
  fine, but one that returns value + '$' is not.)

The repeated, required and default options are mutually exclusive: a
repeated property cannot be required nor can it specify a default
value (the default is always an empty list and an empty list is always
an allowed value), and a required property cannot have a default.

Some property types have additional arguments.  Some property types
do not support all options.

Repeated properties are always represented as Python lists; if there
is only one value, the list has only one element.  When a new list is
assigned to a repeated property, all elements of the list are
validated.  Since it is also possible to mutate lists in place,
repeated properties are re-validated before they are written to the
datastore.

No validation happens when an entity is read from the datastore;
however property values read that have the wrong type (e.g. a string
value for an IntegerProperty) are ignored.

For non-repeated properties, None is always a possible value, and no
validation is called when the value is set to None.  However for
required properties, writing the entity to the datastore requires
the value to be something other than None (and valid).

The StructuredProperty is different from most other properties; it
lets you define a sub-structure for your entities.  The substructure
itself is defined using a model class, and the attribute value is an
instance of that model class.  However it is not stored in the
datastore as a separate entity; instead, its attribute values are
included in the parent entity using a naming convention (the name of
the structured attribute followed by a dot followed by the name of the
subattribute).  For example:

  class Address(Model):
    street = StringProperty()
    city = StringProperty()

  class Person(Model):
    name = StringProperty()
    address = StructuredProperty(Address)

  p = Person(name='Harry Potter',
             address=Address(street='4 Privet Drive',
                             city='Little Whinging'))
  k.put()

This would write a single 'Person' entity with three attributes (as
you could verify using the Datastore Viewer in the Admin Console):

  name = 'Harry Potter'
  address.street = '4 Privet Drive'
  address.city = 'Little Whinging'

Structured property types can be nested arbitrarily deep, but in a
hierarchy of nested structured property types, only one level can have
the repeated flag set.  It is fine to have multiple structured
properties referencing the same model class.

It is also fine to use the same model class both as a top-level entity
class and as for a structured property; however queries for the model
class will only return the top-level entities.

The LocalStructuredProperty works similar to StructuredProperty on the
Python side.  For example:

  class Address(Model):
    street = StringProperty()
    city = StringProperty()

  class Person(Model):
    name = StringProperty()
    address = LocalStructuredProperty(Address)

  p = Person(name='Harry Potter',
             address=Address(street='4 Privet Drive',
                             city='Little Whinging'))
  k.put()

However the data written to the datastore is different; it writes a
'Person' entity with a 'name' attribute as before and a single
'address' attribute whose value is a blob which encodes the Address
value (using the standard"protocol buffer" encoding).

Sometimes the set of properties is not known ahead of time.  In such
cases you can use the Expando class.  This is a Model subclass that
creates properties on the fly, both upon assignment and when loading
an entity from the datastore.  For example:

  class SuperPerson(Expando):
    name = StringProperty()
    superpower = StringProperty()

  razorgirl = SuperPerson(name='Molly Millions',
                          superpower='bionic eyes, razorblade hands',
                          rasta_name='Steppin\' Razor',
                          alt_name='Sally Shears')
  elastigirl = SuperPerson(name='Helen Parr',
                           superpower='stretchable body')
  elastigirl.max_stretch = 30  # Meters

You can inspect the properties of an expando instance using the
_properties attribute:

  >>> print razorgirl._properties.keys()
  ['rasta_name', 'name', 'superpower', 'alt_name']
  >>> print elastigirl._properties
  {'max_stretch': GenericProperty('max_stretch'),
   'name': StringProperty('name'),
   'superpower': StringProperty('superpower')}

Note: this property exists for plain Model instances too; it is just
not as interesting for those.

The Model class offers basic query support.  You can create a Query
object by calling the query() class method.  Iterating over a Query
object returns the entities matching the query one at a time.

Query objects are fully described in the docstring for query.py, but
there is one handy shortcut that is only available through
Model.query(): positional arguments are interpreted as filter
expressions which are combined through an AND operator.  For example:

  Person.query(Person.name == 'Harry Potter', Person.age >= 11)

is equivalent to:

  Person.query().filter(Person.name == 'Harry Potter', Person.age >= 11)

Keyword arguments passed to .query() are passed along to the Query()
constructor.

It is possible to query for field values of stuctured properties.  For
example:

  qry = Person.query(Person.address.city == 'London')

A number of top-level functions also live in this module:

- transaction() runs a function inside a transaction
- get_multi() reads multiple entities at once
- put_multi() writes multiple entities at once
- delete_multi() deletes multiple entities at once

All these have a corresponding *_async() variant as well.
The *_multi_async() functions return a list of Futures.
"""

__author__ = 'guido@google.com (Guido van Rossum)'

# TODO: Change asserts to better exceptions.
# TODO: Add PolyModel.

import copy
import datetime
import logging
import zlib

from google.appengine.api import datastore_errors
from google.appengine.api import datastore_types
from google.appengine.api import users
from google.appengine.datastore import datastore_query
from google.appengine.datastore import datastore_rpc
from google.appengine.datastore import entity_pb

# NOTE: Don't use "from ndb import key"; key is a common local variable name.
import ndb.key
Key = ndb.key.Key  # For export.

# NOTE: Property and Error classes are added later.
__all__ = ['Key', 'ModelAdapter', 'MetaModel', 'Model', 'Expando',
           'transaction', 'transaction_async',
           'get_multi', 'get_multi_async',
           'put_multi', 'put_multi_async',
           'delete_multi', 'delete_multi_async',
           ]


class KindError(datastore_errors.BadValueError):
  """Raised when an implementation for a kind can't be found."""


class ComputedPropertyError(datastore_errors.Error):
  """Raised when attempting to assign a value to a computed property."""


class ModelAdapter(datastore_rpc.AbstractAdapter):
  """Conversions between 'our' Key and Model classes and protobufs.

  This is needed to construct a Connection object, which in turn is
  needed to construct a Context object.

  See the base class docstring for more info about the signatures.
  """

  def __init__(self, default_model=None):
    """Constructor.

    Args:
      default_model: If an implementation for the kind cannot be found, use this
        model class. If none is specified, an exception will be thrown
        (default).
    """
    self.default_model = default_model

  def pb_to_key(self, pb):
    return Key(reference=pb)

  def key_to_pb(self, key):
    return key.reference()

  def pb_to_entity(self, pb):
    kind = None
    if pb.has_key():
      # TODO: Fix the inefficiency here: we extract the key just so we
      # can get the kind just so we can find the intended model class,
      # but the key is extracted again and stored in the entity by _from_pb().
      key = Key(reference=pb.key())
      kind = key.kind()
    modelclass = Model._kind_map.get(kind, self.default_model)
    if modelclass is None:
      raise KindError("No implementation found for kind '%s'" % kind)
    return modelclass._from_pb(pb)

  def entity_to_pb(self, ent):
    pb = ent._to_pb()
    return pb


def make_connection(config=None, default_model=None):
  """Create a new Connection object with the right adapter.

  Optionally you can pass in a datastore_rpc.Configuration object.
  """
  return datastore_rpc.Connection(
      adapter=ModelAdapter(default_model),
      config=config)


class Property(object):
  """A class describing a typed, persisted attribute of a datastore entity.

  Not to be confused with Python's 'property' built-in.

  This is just a base class; there are specific subclasses that
  describe Properties of various types (and GenericProperty which
  describes a dynamically typed Property).

  All special Property attributes, even those considered 'public',
  have names starting with an underscore, because StructuredProperty
  uses the non-underscore attribute namespace to refer to nested
  Property names; this is essential for specifying queries on
  subproperties (see the module docstring).
  """

  # TODO: Separate 'simple' properties from base Property class

  _code_name = None
  _name = None
  _indexed = True
  _repeated = False
  _required = False
  _default = None
  _choices = None
  _validator = None

  _attributes = ['_name', '_indexed', '_repeated', '_required', '_default',
                 '_choices', '_validator']
  _positional = 1

  @datastore_rpc._positional(1 + _positional)
  def __init__(self, name=None, indexed=None, repeated=None,
               required=None, default=None, choices=None, validator=None):
    """Constructor.  For arguments see the module docstring."""
    if name is not None:
      assert '.' not in name  # The '.' is used elsewhere.
      self._name = name
    if indexed is not None:
      self._indexed = indexed
    if repeated is not None:
      self._repeated = repeated
    if required is not None:
      self._required = required
    if default is not None:
      self._default = default
    assert (bool(self._repeated) +
            bool(self._required) +
            (self._default is not None)) <= 1  # Allow at most one of these
    if choices is not None:
      assert isinstance(choices, (tuple, list))
      self._choices = tuple(choices)
    if validator is not None:
      # The validator is called as follows:
      #   value = validator(prop, value)
      # It should return the value to be used, or raise an exception.
      # It should be idempotent, i.e. calling it a second time should
      # not further modify the value.  So a validator that returns e.g.
      # value.lower() or value.strip() is fine, but one that returns
      # value + '$' is not.
      assert callable(validator)
      self._validator = validator

  def __repr__(self):
    """Return a compact unambiguous string representation."""
    args = []
    cls = self.__class__
    for i, attr in enumerate(self._attributes):
      val = getattr(self, attr)
      if val is not getattr(cls, attr):
        if isinstance(val, type):
          s = val.__name__
        else:
          s = repr(val)
        if i >= cls._positional:
          if attr.startswith('_'):
            attr = attr[1:]
          s = '%s=%s' % (attr, s)
        args.append(s)
    s = '%s(%s)' % (self.__class__.__name__, ', '.join(args))
    return s

  def _comparison(self, op, value):
    """Internal helper for comparison operators.

    Args:
      op: The operator ('=', '<' etc.).

    Returns:
      A FilterNode instance representing the requested comparison.
    """
    from ndb.query import FilterNode  # Import late to avoid circular imports.
    if value is not None:
      # TODO: Allow query.Binding instances?
      value = self._validate(value)
    return FilterNode(self._name, op, value)

  # Comparison operators on Property instances don't compare the
  # properties; instead they return FilterNode instances that can be
  # used in queries.  See the module docstrings above and in query.py
  # for details on how these can be used.

  def __eq__(self, value):
    """Return a FilterNode instance representing the '=' comparison."""
    return self._comparison('=', value)

  def __ne__(self, value):
    """Return a FilterNode instance representing the '!=' comparison."""
    return self._comparison('!=', value)

  def __lt__(self, value):
    """Return a FilterNode instance representing the '<' comparison."""
    return self._comparison('<', value)

  def __le__(self, value):
    """Return a FilterNode instance representing the '<=' comparison."""
    return self._comparison('<=', value)

  def __gt__(self, value):
    """Return a FilterNode instance representing the '>' comparison."""
    return self._comparison('>', value)

  def __ge__(self, value):
    """Return a FilterNode instance representing the '>=' comparison."""
    return self._comparison('>=', value)

  def _IN(self, value):
    """Comparison operator for the 'in' comparison operator.

    The Python 'in' operator cannot be overloaded in the way we want
    to, so we define a method.  For example:

      Employee.query(Employee.rank.IN([4, 5, 6]))

    Note that the method is called .IN_() but may normally be invoked
    as .IN(); .IN_() is provided for the case you have a
    StructuredProperty with a model that has a Property named IN.
    """
    from ndb.query import FilterNode  # Import late to avoid circular imports.
    if not isinstance(value, (list, tuple)):
      raise datastore_errors.BadArgumentError('Expected list or tuple, got %r' %
                                              (value,))
    values = []
    for val in value:
      if val is not None:
        val is self._validate(val)
        values.append(val)
    return FilterNode(self._name, 'in', values)
  IN = _IN

  def __neg__(self):
    """Return a descending sort order on this Property.

    For example:

      Employee.query().order(-Employee.rank)
    """
    return datastore_query.PropertyOrder(
      self._name, datastore_query.PropertyOrder.DESCENDING)

  def __pos__(self):
    """Return an ascending sort order on this Property.

    Note that this is redundant but provided for consistency with
    __neg__.  For example, the following two are equivalent:

      Employee.query().order(+Employee.rank)
      Employee.query().order(Employee.rank)
    """
    return datastore_query.PropertyOrder(self._name)

  # TODO: Explain somewhere that None is never validated.
  # TODO: What if a custom validator returns None?
  # TODO: What if a custom validator wants to coerce a type that the
  # built-in validator for a given class does not allow?

  def _validate(self, value):
    """Template method to validate and possibly modify the value.

    This is intended to be overridden by Property subclasses.  It
    should return the value either unchanged or modified in an
    idempotent way, or raise an exception to indicate that the value
    is invalid.  By convention the exception raised is BadValueError.

    Note that for a repeated Property this function should be called
    for each item in the list, not for the list as a whole.
    """
    return value
<<<<<<< HEAD

  def _do_validate(self, value):
    """Call all validations on the value.

    This first calls self._validate(), then the custom validator
    function, and finally checks the choices.  It returns the value,
    possibly modified in an idempotent way, or raises an exception.

    Note that for a repeated Property this function should be called
    for each item in the list, not for the list as a whole.
    """
    value = self._validate(value)
    if self._validator is not None:
      value = self._validator(self, value)
    if self._choices is not None:
      if value not in self._choices:
        raise datastore_errors.BadValueError(
          'Value %r for property %s is not an allowed choice' %
          (value, self._name))
    return value

  def _fix_up(self, code_name):
    """Internal helper called to tell the property its name.

=======

  def _do_validate(self, value):
    """Call all validations on the value.

    This first calls self._validate(), then the custom validator
    function, and finally checks the choices.  It returns the value,
    possibly modified in an idempotent way, or raises an exception.

    Note that for a repeated Property this function should be called
    for each item in the list, not for the list as a whole.
    """
    value = self._validate(value)
    if self._validator is not None:
      value = self._validator(self, value)
    if self._choices is not None:
      if value not in self._choices:
        raise datastore_errors.BadValueError(
          'Value %r for property %s is not an allowed choice' %
          (value, self._name))
    return value

  def _fix_up(self, code_name):
    """Internal helper called to tell the property its name.

>>>>>>> bfdf9889
    This is called by _fix_up_properties() which is called by
    MetaModel when finishing the construction of a Model subclass.
    The name passed in is the name of the class attribute to which the
    Property is assigned (a.k.a. the code name).  Note that this means
    that each Property instance must be assigned to (at most) one
    class attribute.  E.g. to declare three strings, you must call
    StringProperty() three times, you cannot write

      foo = bar = baz = StringProperty()
    """
    self._code_name = code_name
    if self._name is None:
      self._name = code_name

  def _store_value(self, entity, value):
    """Internal helper to store a value in an entity for a Property.

    This assumes validation has already taken place.  For a repeated
    Property the value should be a list.
    """
    entity._values[self._name] = value

  def _set_value(self, entity, value):
    """Internal helper to set a value in an entity for a Property.

    This performs validation first.  For a repeated Property the value
    should be a list.
    """
    if self._repeated:
      if not isinstance(value, (list, tuple)):
        raise datastore_errors.BadValueError('Expected list or tuple, got %r' %
                                             (value,))
      values = []
      for val in value:
        val = self._do_validate(val)
        values.append(val)
    else:
      if value is not None:
        value = self._do_validate(value)
    self._store_value(entity, value)

  def _has_value(self, entity):
    """Internal helper to ask if the entity has a value for this Property."""
    return self._name in entity._values

  def _retrieve_value(self, entity):
    """Internal helper to retrieve the value for this Property from an entity.

    This returns None if no value is set.  For a repeated Property
    this returns a list if a value is set, otherwise None.
    """
    return entity._values.get(self._name, self._default)

  def _get_value(self, entity):
    """Internal helper to get the value for this Property from an entity.

    For a repeated Property this initializes the value to an empty
    list if it is not set.
    """
    value = self._retrieve_value(entity)
    if value is None and self._repeated:
      value = []
      self._store_value(entity, value)
    return value

  def _delete_value(self, entity):
    """Internal helper to delete the value for this Property from an entity.

    Note that if no value exists this is a no-op; deleted values will
    not be serialized but requesting their value will return None (or
    an empty list in the case of a repeated Property).
    """
    if self._name in entity._values:
      del entity._values[self._name]

  def _is_initialized(self, entity):
    """Internal helper to ask if the entity has a value for this Property.

    This returns False if a value is stored but it is None.
    """
    return not self._required or (self._has_value(entity) and
                                  self._get_value(entity) is not None)

  def __get__(self, entity, cls=None):
    """Descriptor protocol: get the value from the entity."""
    if entity is None:
      return self  # __get__ called on class
    return self._get_value(entity)

  def __set__(self, entity, value):
    """Descriptor protocol: set the value on the entity."""
    self._set_value(entity, value)

  def __delete__(self, entity):
    """Descriptor protocol: delete the value from the entity."""
    self._delete_value(entity)

  def _serialize(self, entity, pb, prefix='', parent_repeated=False):
    """Internal helper to serialize this property to a protocol buffer.
<<<<<<< HEAD
=======

    Subclasses may override this method.

    Args:
      entity: The entity, a Model (subclass) instance.
      pb: The protocol buffer, an EntityProto instance.
      prefix: Optional name prefix used for StructuredProperty
        (if present, must end in '.').
      parent_repeated: True if the parent (or an earlier ancestor)
        is a repeated Property.
    """
    value = self._retrieve_value(entity)
    if value is None and self._repeated:
      value = []
    elif not isinstance(value, list):
      value = [value]
    for val in value:
      if self._repeated:
        # Re-validate repeated values, since the user could have
        # appended values to the list, bypassing validation.
        val = self._do_validate(val)
      if self._indexed:
        p = pb.add_property()
      else:
        p = pb.add_raw_property()
      p.set_name(prefix + self._name)
      p.set_multiple(self._repeated or parent_repeated)
      v = p.mutable_value()
      if val is not None:
        self._db_set_value(v, p, val)

  def _deserialize(self, entity, p, depth=1):
    """Internal helper to deserialize this property from a protocol buffer.
>>>>>>> bfdf9889

    Subclasses may override this method.

    Args:
      entity: The entity, a Model (subclass) instance.
<<<<<<< HEAD
      pb: The protocol buffer, an EntityProto instance.
      prefix: Optional name prefix used for StructuredProperty
        (if present, must end in '.').
      parent_repeated: True if the parent (or an earlier ancestor)
        is a repeated Property.
    """
    value = self._retrieve_value(entity)
    if value is None and self._repeated:
      value = []
    elif not isinstance(value, list):
      value = [value]
    for val in value:
      if self._repeated:
        # Re-validate repeated values, since the user could have
        # appended values to the list, bypassing validation.
        val = self._do_validate(val)
      if self._indexed:
        p = pb.add_property()
      else:
        p = pb.add_raw_property()
      p.set_name(prefix + self._name)
      p.set_multiple(self._repeated or parent_repeated)
      v = p.mutable_value()
      if val is not None:
        self._db_set_value(v, p, val)

  def _deserialize(self, entity, p, depth=1):
    """Internal helper to deserialize this property from a protocol buffer.

    Subclasses may override this method.

    Args:
      entity: The entity, a Model (subclass) instance.
      p: A Property Message object (a protocol buffer).
      depth: Optional nesting depth, default 1 (unused here, but used
        by some subclasses that override this method).
    """
    v = p.value()
    val = self._db_get_value(v, p)
    if self._repeated:
      if self._has_value(entity):
        value = self._retrieve_value(entity)
        if not isinstance(value, list):
          value = [value]
        value.append(val)
      else:
        value = [val]
    else:
      if not self._has_value(entity):
        value = val
      else:
        oldval = self._retrieve_value(entity)
        # Maybe upgrade to a list property.  Or ignore null.
        if val is None:
          value = oldval
        elif oldval is None:
          value = val
        elif isinstance(oldval, list):
          oldval.append(val)
          value = oldval
        else:
          value = [oldval, val]
    try:
      self._store_value(entity, value)
    except ComputedPropertyError, e:
      pass


class BooleanProperty(Property):
  """A Property whose value is a Python bool."""
  # TODO: Allow int/long values equal to 0 or 1?

  def _validate(self, value):
    if not isinstance(value, bool):
      raise datastore_errors.BadValueError('Expected bool, got %r' %
                                           (value,))
    return value

  def _db_set_value(self, v, p, value):
    assert isinstance(value, bool), (self._name)
    v.set_booleanvalue(value)

  def _db_get_value(self, v, p):
    if not v.has_booleanvalue():
      return None
    # The booleanvalue field is an int32, so booleanvalue() returns an
    # int, hence the conversion.
    return bool(v.booleanvalue())


class IntegerProperty(Property):
  """A Property whose value is a Python int or long (or bool)."""

  def _validate(self, value):
    if not isinstance(value, (int, long)):
      raise datastore_errors.BadValueError('Expected integer, got %r' %
                                           (value,))
    return int(value)

  def _db_set_value(self, v, p, value):
    assert isinstance(value, (bool, int, long)), (self._name)
    v.set_int64value(value)

  def _db_get_value(self, v, p):
    if not v.has_int64value():
      return None
    return int(v.int64value())


class FloatProperty(Property):
  """A Property whose value is a Python float.

  Note: int, long and bool are also allowed.
  """

  def _validate(self, value):
    if not isinstance(value, (int, long, float)):
      raise datastore_errors.BadValueError('Expected float, got %r' %
                                           (value,))
    return float(value)

  def _db_set_value(self, v, p, value):
    assert isinstance(value, (bool, int, long, float)), (self._name)
    v.set_doublevalue(float(value))

  def _db_get_value(self, v, p):
    if not v.has_doublevalue():
      return None
    return v.doublevalue()


class StringProperty(Property):
  """A Property whose value is a text string."""
  # TODO: Enforce size limit when indexed.

  def _validate(self, value):
    if not isinstance(value, basestring):
      raise datastore_errors.BadValueError('Expected string, got %r' %
                                           (value,))
    # TODO: Always convert to Unicode?  But what if it's unconvertible?
    return value

  def _db_set_value(self, v, p, value):
    assert isinstance(value, basestring)
    if isinstance(value, unicode):
      value = value.encode('utf-8')
    v.set_stringvalue(value)
    if not self._indexed:
      p.set_meaning(entity_pb.Property.TEXT)

  def _db_get_value(self, v, p):
    if not v.has_stringvalue():
      return None
    raw = v.stringvalue()
    try:
      raw.decode('ascii')
      return raw  # Don't bother with Unicode in this case
    except UnicodeDecodeError:
      try:
        value = raw.decode('utf-8')
        return value
      except UnicodeDecodeError:
        return raw


class TextProperty(StringProperty):
  """An unindexed Property whose value is a text string of unlimited length."""
  # TODO: Maybe just use StringProperty(indexed=False)?

  _indexed = False

  def __init__(self, *args, **kwds):
    super(TextProperty, self).__init__(*args, **kwds)
    assert not self._indexed


class BlobProperty(Property):
  """A Property whose value is a byte string."""
  # TODO: Enforce size limit when indexed.

  _indexed = False

  def _validate(self, value):
    if not isinstance(value, str):
      raise datastore_errors.BadValueError('Expected 8-bit string, got %r' %
                                           (value,))
    return value

  def _db_set_value(self, v, p, value):
    assert isinstance(value, str)
    v.set_stringvalue(value)
    if self._indexed:
      p.set_meaning(entity_pb.Property.BYTESTRING)
    else:
      p.set_meaning(entity_pb.Property.BLOB)

  def _db_get_value(self, v, p):
    if not v.has_stringvalue():
      return None
    return v.stringvalue()


class GeoPt(tuple):
  """A geographical point.  This is a tuple subclass and immutable.

  Fields:
    lat: latitude, a float in degrees with abs() <= 90.
    lon: longitude, a float in degrees with abs() <= 180.
  """

  # TODO: Use collections.namedtuple once we can drop Python 2.5 support.

  __slots__ = []

  def __new__(cls, lat=0.0, lon=0.0):
    # TODO: assert abs(lat) <= 90 and abs(lon) <= 180 ?
    # TODO: allow construction from a string of the form <float>, <float>?
    return tuple.__new__(cls, (float(lat), float(lon)))

  @property
  def lat(self):
    """The latitude (in degrees north of the equator, abs() <= 90)."""
    return self[0]

  @property
  def lon(self):
    """The longitude (in degrees west of Greenwich, abs() <= 180)."""
    return self[1]

  def __repr__(self):
    return '%s(%.16g, %.16g)' % (self.__class__.__name__, self.lat, self.lon)


class GeoPtProperty(Property):
  """A Property whose value is a GeoPt."""

  def _validate(self, value):
    if not isinstance(value, GeoPt):
      raise datastore_errors.BadValueError('Expected GeoPt, got %r' %
                                           (value,))
    return value

  def _db_set_value(self, v, p, value):
    assert isinstance(value, GeoPt), (self._name)
    pv = v.mutable_pointvalue()
    pv.set_x(value.lat)
    pv.set_y(value.lon)

  def _db_get_value(self, v, p):
    if not v.has_pointvalue():
      return None
    pv = v.pointvalue()
    return GeoPt(pv.x(), pv.y())


def _unpack_user(v):
  """Internal helper to unpack a User value from a protocol buffer."""
  uv = v.uservalue()
  email = unicode(uv.email().decode('utf-8'))
  auth_domain = unicode(uv.auth_domain().decode('utf-8'))
  obfuscated_gaiaid = uv.obfuscated_gaiaid().decode('utf-8')
  obfuscated_gaiaid = unicode(obfuscated_gaiaid)

  federated_identity = None
  if uv.has_federated_identity():
    federated_identity = unicode(
        uv.federated_identity().decode('utf-8'))

  value = users.User(email=email,
                     _auth_domain=auth_domain,
                     _user_id=obfuscated_gaiaid,
                     federated_identity=federated_identity)
  return value


class UserProperty(Property):
  """A Property whose value is a User object.

  Note: this exists for backwards compatibility with existing
  datastore schemas only; we do not recommend storing User objects
  directly in the datastore, but instead recommend storing the
  user.user_id() value.
  """

  def _validate(self, value):
    if not isinstance(value, users.User):
      raise datastore_errors.BadValueError('Expected User, got %r' %
                                           (value,))
    return value

  def _db_set_value(self, v, p, value):
    datastore_types.PackUser(p.name(), value, v)

  def _db_get_value(self, v, p):
    return _unpack_user(v)


class KeyProperty(Property):
  """A Property whose value is a Key object."""
  # TODO: optionally check the kind (or maybe require this?)

  def _validate(self, value):
    if not isinstance(value, Key):
      raise datastore_errors.BadValueError('Expected Key, got %r' % (value,))
    # Reject incomplete keys.
    if not value.id():
      raise datastore_errors.BadValueError('Expected complete Key, got %r' %
                                           (value,))
    return value

  def _db_set_value(self, v, p, value):
    assert isinstance(value, Key)
    # See datastore_types.PackKey
    ref = value._reference()  # Don't copy
    rv = v.mutable_referencevalue()  # A Reference
    rv.set_app(ref.app())
    if ref.has_name_space():
      rv.set_name_space(ref.name_space())
    for elem in ref.path().element_list():
      rv.add_pathelement().CopyFrom(elem)

  def _db_get_value(self, v, p):
    if not v.has_referencevalue():
      return None
    ref = entity_pb.Reference()
    rv = v.referencevalue()
    if rv.has_app():
      ref.set_app(rv.app())
    if rv.has_name_space():
      ref.set_name_space(rv.name_space())
    path = ref.mutable_path()
    for elem in rv.pathelement_list():
      path.add_element().CopyFrom(elem)
    return Key(reference=ref)


# Todo: BlobKeyProperty.


# The Epoch (a zero POSIX timestamp).
_EPOCH = datetime.datetime.utcfromtimestamp(0)

class DateTimeProperty(Property):
  """A Property whose value is a datetime object.

  NOTE: Unlike Django, auto_now_add can be overridden by setting the
  value before writing the entity.  And unlike classic db, auto_now
  does not supply a default value.  Also unlike classic db, when the
  entity is written, the property values are updated to match what
  was written.  Finally, beware that this also updates the value in
  the in-process cache, *and* that auto_now_add may interact weirdly
  with transaction retries (a retry of a property with auto_now_add
  set will reuse the value that was set on the first try).
  """

  _attributes = Property._attributes + ['_auto_now', '_auto_now_add']

  @datastore_rpc._positional(1 + Property._positional)
  def __init__(self, name=None, auto_now=False, auto_now_add=False, **kwds):
    super(DateTimeProperty, self).__init__(name=name, **kwds)
    if self._repeated:
      assert not auto_now
      assert not auto_now_add
    self._auto_now = auto_now
    self._auto_now_add = auto_now_add

  def _validate(self, value):
    if not isinstance(value, datetime.datetime):
      raise datastore_errors.BadValueError('Expected datetime, got %r' %
                                           (value,))
    return value

  def _now(self):
    return datetime.datetime.now()

  def _serialize(self, entity, *rest):
    if (self._auto_now or
        (self._auto_now_add and self._retrieve_value(entity) is None)):
      value = self._now()
      self._store_value(entity, value)
    super(DateTimeProperty, self)._serialize(entity, *rest)

  def _db_set_value(self, v, p, value):
    assert isinstance(value, datetime.datetime)
    assert value.tzinfo is None
    dt = value - _EPOCH
    ival = dt.microseconds + 1000000 * (dt.seconds + 24*3600 * dt.days)
    v.set_int64value(ival)
    p.set_meaning(entity_pb.Property.GD_WHEN)

  def _db_get_value(self, v, p):
    if not v.has_int64value():
      return None
    ival = v.int64value()
    return _EPOCH + datetime.timedelta(microseconds=ival)


def _date_to_datetime(value):
  """Convert a date to a datetime for datastore storage.

  Args:
    value: A datetime.date object.

  Returns:
    A datetime object with time set to 0:00.
  """
  assert isinstance(value, datetime.date)
  return datetime.datetime(value.year, value.month, value.day)


def _time_to_datetime(value):
  """Convert a time to a datetime for datastore storage.

  Args:
    value: A datetime.time object.

  Returns:
    A datetime object with date set to 1970-01-01.
  """
  assert isinstance(value, datetime.time)
  return datetime.datetime(1970, 1, 1,
                           value.hour, value.minute, value.second,
                           value.microsecond)


class DateProperty(DateTimeProperty):
  """A Property whose value is a date object."""

  def _validate(self, value):
    if (not isinstance(value, datetime.date) or
        isinstance(value, datetime.datetime)):
      raise datastore_errors.BadValueError('Expected date, got %r' %
=======
      p: A Property Message object (a protocol buffer).
      depth: Optional nesting depth, default 1 (unused here, but used
        by some subclasses that override this method).
    """
    v = p.value()
    val = self._db_get_value(v, p)
    if self._repeated:
      if self._has_value(entity):
        value = self._retrieve_value(entity)
        if not isinstance(value, list):
          value = [value]
        value.append(val)
      else:
        value = [val]
    else:
      if not self._has_value(entity):
        value = val
      else:
        oldval = self._retrieve_value(entity)
        # Maybe upgrade to a list property.  Or ignore null.
        if val is None:
          value = oldval
        elif oldval is None:
          value = val
        elif isinstance(oldval, list):
          oldval.append(val)
          value = oldval
        else:
          value = [oldval, val]
    try:
      self._store_value(entity, value)
    except ComputedPropertyError, e:
      pass


def _validate_key(value, entity=None):
  if not isinstance(value, Key):
    raise datastore_errors.BadValueError('Expected Key, got %r' % value)
  if entity and entity.__class__ not in (Model, Expando):
    if value.kind() != entity._get_kind():
      raise KindError('Expected Key kind to be %s; received %s' %
                      (entity._get_kind(), value.kind()))
  return value


class ModelKey(Property):
  """Special property to store the Model key."""
  def __init__(self):
    self._name = '__key__'

  def _comparison(self, op, value):
    from ndb.query import FilterNode  # Import late to avoid circular imports.
    if value is not None:
      value = self._validate(value)
      return FilterNode(self._name, op, datastore_types.Key(value.urlsafe()))
    raise datastore_errors.BadValueError(
        "__key__ filter query can't be compared to None")

  def _validate(self, value):
    return _validate_key(value)

  def _set_value(self, entity, value):
    """Setter for key attribute."""
    if value is not None:
      value = _validate_key(value, entity=entity)
    entity._key = value

  def _get_value(self, entity):
    """Getter for key attribute."""
    return entity._key

  def _delete_value(self, entity):
    """Deleter for key attribute."""
    entity._key = None


class BooleanProperty(Property):
  """A Property whose value is a Python bool."""
  # TODO: Allow int/long values equal to 0 or 1?

  def _validate(self, value):
    if not isinstance(value, bool):
      raise datastore_errors.BadValueError('Expected bool, got %r' %
                                           (value,))
    return value

  def _db_set_value(self, v, p, value):
    assert isinstance(value, bool), (self._name)
    v.set_booleanvalue(value)

  def _db_get_value(self, v, p):
    if not v.has_booleanvalue():
      return None
    # The booleanvalue field is an int32, so booleanvalue() returns an
    # int, hence the conversion.
    return bool(v.booleanvalue())


class IntegerProperty(Property):
  """A Property whose value is a Python int or long (or bool)."""

  def _validate(self, value):
    if not isinstance(value, (int, long)):
      raise datastore_errors.BadValueError('Expected integer, got %r' %
                                           (value,))
    return int(value)

  def _db_set_value(self, v, p, value):
    assert isinstance(value, (bool, int, long)), (self._name)
    v.set_int64value(value)

  def _db_get_value(self, v, p):
    if not v.has_int64value():
      return None
    return int(v.int64value())


class FloatProperty(Property):
  """A Property whose value is a Python float.

  Note: int, long and bool are also allowed.
  """

  def _validate(self, value):
    if not isinstance(value, (int, long, float)):
      raise datastore_errors.BadValueError('Expected float, got %r' %
                                           (value,))
    return float(value)

  def _db_set_value(self, v, p, value):
    assert isinstance(value, (bool, int, long, float)), (self._name)
    v.set_doublevalue(float(value))

  def _db_get_value(self, v, p):
    if not v.has_doublevalue():
      return None
    return v.doublevalue()


class StringProperty(Property):
  """A Property whose value is a text string."""
  # TODO: Enforce size limit when indexed.

  def _validate(self, value):
    if not isinstance(value, basestring):
      raise datastore_errors.BadValueError('Expected string, got %r' %
                                           (value,))
    # TODO: Always convert to Unicode?  But what if it's unconvertible?
    return value

  def _db_set_value(self, v, p, value):
    assert isinstance(value, basestring)
    if isinstance(value, unicode):
      value = value.encode('utf-8')
    v.set_stringvalue(value)
    if not self._indexed:
      p.set_meaning(entity_pb.Property.TEXT)

  def _db_get_value(self, v, p):
    if not v.has_stringvalue():
      return None
    raw = v.stringvalue()
    try:
      raw.decode('ascii')
      return raw  # Don't bother with Unicode in this case
    except UnicodeDecodeError:
      try:
        value = raw.decode('utf-8')
        return value
      except UnicodeDecodeError:
        return raw


class TextProperty(StringProperty):
  """An unindexed Property whose value is a text string of unlimited length."""
  # TODO: Maybe just use StringProperty(indexed=False)?

  _indexed = False

  def __init__(self, *args, **kwds):
    super(TextProperty, self).__init__(*args, **kwds)
    assert not self._indexed


class BlobProperty(Property):
  """A Property whose value is a byte string."""
  # TODO: Enforce size limit when indexed.

  _indexed = False

  def _validate(self, value):
    if not isinstance(value, str):
      raise datastore_errors.BadValueError('Expected 8-bit string, got %r' %
                                           (value,))
    return value

  def _db_set_value(self, v, p, value):
    assert isinstance(value, str)
    v.set_stringvalue(value)
    if self._indexed:
      p.set_meaning(entity_pb.Property.BYTESTRING)
    else:
      p.set_meaning(entity_pb.Property.BLOB)

  def _db_get_value(self, v, p):
    if not v.has_stringvalue():
      return None
    return v.stringvalue()


class GeoPt(tuple):
  """A geographical point.  This is a tuple subclass and immutable.

  Fields:
    lat: latitude, a float in degrees with abs() <= 90.
    lon: longitude, a float in degrees with abs() <= 180.
  """

  # TODO: Use collections.namedtuple once we can drop Python 2.5 support.

  __slots__ = []

  def __new__(cls, lat=0.0, lon=0.0):
    # TODO: assert abs(lat) <= 90 and abs(lon) <= 180 ?
    # TODO: allow construction from a string of the form <float>, <float>?
    return tuple.__new__(cls, (float(lat), float(lon)))

  @property
  def lat(self):
    """The latitude (in degrees north of the equator, abs() <= 90)."""
    return self[0]

  @property
  def lon(self):
    """The longitude (in degrees west of Greenwich, abs() <= 180)."""
    return self[1]

  def __repr__(self):
    return '%s(%.16g, %.16g)' % (self.__class__.__name__, self.lat, self.lon)


class GeoPtProperty(Property):
  """A Property whose value is a GeoPt."""

  def _validate(self, value):
    if not isinstance(value, GeoPt):
      raise datastore_errors.BadValueError('Expected GeoPt, got %r' %
                                           (value,))
    return value

  def _db_set_value(self, v, p, value):
    assert isinstance(value, GeoPt), (self._name)
    pv = v.mutable_pointvalue()
    pv.set_x(value.lat)
    pv.set_y(value.lon)

  def _db_get_value(self, v, p):
    if not v.has_pointvalue():
      return None
    pv = v.pointvalue()
    return GeoPt(pv.x(), pv.y())


def _unpack_user(v):
  """Internal helper to unpack a User value from a protocol buffer."""
  uv = v.uservalue()
  email = unicode(uv.email().decode('utf-8'))
  auth_domain = unicode(uv.auth_domain().decode('utf-8'))
  obfuscated_gaiaid = uv.obfuscated_gaiaid().decode('utf-8')
  obfuscated_gaiaid = unicode(obfuscated_gaiaid)

  federated_identity = None
  if uv.has_federated_identity():
    federated_identity = unicode(
        uv.federated_identity().decode('utf-8'))

  value = users.User(email=email,
                     _auth_domain=auth_domain,
                     _user_id=obfuscated_gaiaid,
                     federated_identity=federated_identity)
  return value


class UserProperty(Property):
  """A Property whose value is a User object.

  Note: this exists for backwards compatibility with existing
  datastore schemas only; we do not recommend storing User objects
  directly in the datastore, but instead recommend storing the
  user.user_id() value.
  """

  def _validate(self, value):
    if not isinstance(value, users.User):
      raise datastore_errors.BadValueError('Expected User, got %r' %
                                           (value,))
    return value

  def _db_set_value(self, v, p, value):
    datastore_types.PackUser(p.name(), value, v)

  def _db_get_value(self, v, p):
    return _unpack_user(v)


class KeyProperty(Property):
  """A Property whose value is a Key object."""
  # TODO: optionally check the kind (or maybe require this?)

  def _validate(self, value):
    if not isinstance(value, Key):
      raise datastore_errors.BadValueError('Expected Key, got %r' % (value,))
    # Reject incomplete keys.
    if not value.id():
      raise datastore_errors.BadValueError('Expected complete Key, got %r' %
                                           (value,))
    return value

  def _db_set_value(self, v, p, value):
    assert isinstance(value, Key)
    # See datastore_types.PackKey
    ref = value._reference()  # Don't copy
    rv = v.mutable_referencevalue()  # A Reference
    rv.set_app(ref.app())
    if ref.has_name_space():
      rv.set_name_space(ref.name_space())
    for elem in ref.path().element_list():
      rv.add_pathelement().CopyFrom(elem)

  def _db_get_value(self, v, p):
    if not v.has_referencevalue():
      return None
    ref = entity_pb.Reference()
    rv = v.referencevalue()
    if rv.has_app():
      ref.set_app(rv.app())
    if rv.has_name_space():
      ref.set_name_space(rv.name_space())
    path = ref.mutable_path()
    for elem in rv.pathelement_list():
      path.add_element().CopyFrom(elem)
    return Key(reference=ref)


# Todo: BlobKeyProperty.


# The Epoch (a zero POSIX timestamp).
_EPOCH = datetime.datetime.utcfromtimestamp(0)

class DateTimeProperty(Property):
  """A Property whose value is a datetime object.

  NOTE: Unlike Django, auto_now_add can be overridden by setting the
  value before writing the entity.  And unlike classic db, auto_now
  does not supply a default value.  Also unlike classic db, when the
  entity is written, the property values are updated to match what
  was written.  Finally, beware that this also updates the value in
  the in-process cache, *and* that auto_now_add may interact weirdly
  with transaction retries (a retry of a property with auto_now_add
  set will reuse the value that was set on the first try).
  """

  _attributes = Property._attributes + ['_auto_now', '_auto_now_add']

  @datastore_rpc._positional(1 + Property._positional)
  def __init__(self, name=None, auto_now=False, auto_now_add=False, **kwds):
    super(DateTimeProperty, self).__init__(name=name, **kwds)
    if self._repeated:
      assert not auto_now
      assert not auto_now_add
    self._auto_now = auto_now
    self._auto_now_add = auto_now_add

  def _validate(self, value):
    if not isinstance(value, datetime.datetime):
      raise datastore_errors.BadValueError('Expected datetime, got %r' %
>>>>>>> bfdf9889
                                           (value,))
    return value

  def _now(self):
<<<<<<< HEAD
    return datetime.date.today()

  def _db_set_value(self, v, p, value):
    value = _date_to_datetime(value)
    super(DateProperty, self)._db_set_value(v, p, value)

  def _db_get_value(self, v, p):
    value = super(DateProperty, self)._db_get_value(v, p)
    return value.date()


class TimeProperty(DateTimeProperty):
  """A Property whose value is a time object."""

  def _validate(self, value):
    if not isinstance(value, datetime.time):
      raise datastore_errors.BadValueError('Expected time, got %r' %
                                           (value,))
    return value

  def _now(self):
    return datetime.datetime.now().time()

  def _db_set_value(self, v, p, value):
    value = _time_to_datetime(value)
    super(TimeProperty, self)._db_set_value(v, p, value)

  def _db_get_value(self, v, p):
    value = super(TimeProperty, self)._db_get_value(v, p)
    return value.time()
=======
    return datetime.datetime.now()

  def _serialize(self, entity, *rest):
    if (self._auto_now or
        (self._auto_now_add and self._retrieve_value(entity) is None)):
      value = self._now()
      self._store_value(entity, value)
    super(DateTimeProperty, self)._serialize(entity, *rest)

  def _db_set_value(self, v, p, value):
    assert isinstance(value, datetime.datetime)
    assert value.tzinfo is None
    dt = value - _EPOCH
    ival = dt.microseconds + 1000000 * (dt.seconds + 24*3600 * dt.days)
    v.set_int64value(ival)
    p.set_meaning(entity_pb.Property.GD_WHEN)

  def _db_get_value(self, v, p):
    if not v.has_int64value():
      return None
    ival = v.int64value()
    return _EPOCH + datetime.timedelta(microseconds=ival)


def _date_to_datetime(value):
  """Convert a date to a datetime for datastore storage.

  Args:
    value: A datetime.date object.

  Returns:
    A datetime object with time set to 0:00.
  """
  assert isinstance(value, datetime.date)
  return datetime.datetime(value.year, value.month, value.day)

>>>>>>> bfdf9889

def _time_to_datetime(value):
  """Convert a time to a datetime for datastore storage.

<<<<<<< HEAD
class StructuredProperty(Property):
  """A Property whose value is itself an entity.

  The values of the sub-entity are indexed and can be queried.

  See the module docstring for details.
  """

  _modelclass = None

  _attributes = ['_modelclass'] + Property._attributes
  _positional = 2

  @datastore_rpc._positional(1 + _positional)
  def __init__(self, modelclass, name=None, **kwds):
    super(StructuredProperty, self).__init__(name=name, **kwds)
    if self._repeated:
      assert not modelclass._has_repeated
    self._modelclass = modelclass
=======
  Args:
    value: A datetime.time object.

  Returns:
    A datetime object with date set to 1970-01-01.
  """
  assert isinstance(value, datetime.time)
  return datetime.datetime(1970, 1, 1,
                           value.hour, value.minute, value.second,
                           value.microsecond)
>>>>>>> bfdf9889

  def _fix_up(self, code_name):
    super(StructuredProperty, self)._fix_up(code_name)
    self._fix_up_nested_properties()

<<<<<<< HEAD
  def _fix_up_nested_properties(self):
    for name, prop in self._modelclass._properties.iteritems():
      prop_copy = copy.copy(prop)
      prop_copy._name = self._name + '.' + prop._name
      if isinstance(prop_copy, StructuredProperty):
        # Guard against simple recursive model definitions.
        # See model_test: testRecursiveStructuredProperty().
        # TODO: Guard against indirect recursion.
        if prop_copy._modelclass is not self._modelclass:
          prop_copy._fix_up_nested_properties()
      setattr(self, prop._code_name, prop_copy)

  def _comparison(self, op, value):
    if op != '=':
      raise datastore_errors.BadFilterError(
        'StructuredProperty filter can only use ==')
    # Import late to avoid circular imports.
    from ndb.query import FilterNode, ConjunctionNode, PostFilterNode
    value = self._validate(value)  # None is not allowed!
    filters = []
    for name, prop in value._properties.iteritems():
      val = prop._retrieve_value(value)
      if val is not None:
        filters.append(FilterNode(self._name + '.' + name, op, val))
    if not filters:
      raise datastore_errors.BadFilterError(
        'StructuredProperty filter without any values')
    if len(filters) == 1:
      return filters[0]
    filters.append(PostFilterNode(self._filter_func, value))
    return ConjunctionNode(filters)

  def _filter_func(self, value, entity):
    if isinstance(entity, Key):
      raise datastore_errors.BadQueryError(
        'StructuredProperty filter cannot be used with keys_only query')
    subentities = getattr(entity, self._code_name, None)
    if subentities is None:
      return False
    if not isinstance(subentities, list):
      subentities = [subentities]
    for subentity in subentities:
      for name, prop in value._properties.iteritems():
        val = prop._retrieve_value(value)
        if val is not None:
          if prop._retrieve_value(subentity) != val:
            break
      else:
        return True
    return False

  def _validate(self, value):
    if not isinstance(value, self._modelclass):
      raise datastore_errors.BadValueError('Expected %s instance, got %r' %
                                           (self._modelclass.__name__, value))
    return value

  def _serialize(self, entity, pb, prefix='', parent_repeated=False):
    # entity -> pb; pb is an EntityProto message
    value = self._retrieve_value(entity)
    if value is None:
      # TODO: Is this the right thing for queries?
      # Skip structured values that are None.
      return
    cls = self._modelclass
    if self._repeated:
      assert isinstance(value, list)
      values = value
    else:
      assert isinstance(value, cls)
      values = [value]
    for value in values:
      # TODO: Avoid re-sorting for repeated values.
      for name, prop in sorted(value._properties.iteritems()):
        prop._serialize(value, pb, prefix + self._name + '.',
                       self._repeated or parent_repeated)

  def _deserialize(self, entity, p, depth=1):
    if not self._repeated:
      subentity = self._retrieve_value(entity)
      if subentity is None:
        subentity = self._modelclass()
        self._store_value(entity, subentity)
      assert isinstance(subentity, self._modelclass)
      prop = subentity._get_property_for(p, depth=depth)
      prop._deserialize(subentity, p, depth + 1)
      return

    # The repeated case is more complicated.
    # TODO: Prove we won't get here for orphans.
    name = p.name()
    parts = name.split('.')
    assert len(parts) > depth, (depth, name, parts)
    next = parts[depth]
    prop = self._modelclass._properties.get(next)
    assert prop is not None  # QED

    values = self._retrieve_value(entity)
    if values is None:
      values = []
    elif not isinstance(values, list):
      values = [values]
    self._store_value(entity, values)
    # Find the first subentity that doesn't have a value for this
    # property yet.
    for sub in values:
      assert isinstance(sub, self._modelclass)
      if not prop._has_value(sub):
        subentity = sub
        break
    else:
      subentity = self._modelclass()
      values.append(subentity)
    prop._deserialize(subentity, p, depth + 1)


# A custom 'meaning' for compressed blobs.
_MEANING_COMPRESSED = 18


class LocalStructuredProperty(Property):
  """Substructure that is serialized to an opaque blob.

  This looks like StructuredProperty on the Python side, but is
  written to the datastore as a single opaque blob.  It is not indexed
  and you cannot query for subproperties.  On the other hand, the
  on-disk representation is more efficient and can be made even more
  efficient by passing compressed=True, which compresses the blob
  data using gzip.
  """

  _indexed = False
  _compressed = False
  _modelclass = None

  _attributes = ['_modelclass'] + Property._attributes + ['_compressed']
  _positional = 2

  @datastore_rpc._positional(1 + _positional)
  def __init__(self, modelclass, name=None, compressed=False, **kwds):
    super(LocalStructuredProperty, self).__init__(name=name, **kwds)
    assert not self._indexed
    if self._repeated:
      assert not modelclass._has_repeated
    self._modelclass = modelclass
    self._compressed = compressed

  def _validate(self, value):
    if not isinstance(value, self._modelclass):
      raise datastore_errors.BadValueError('Expected %s instance, got %r' %
                                           (self._modelclass.__name__, value))
=======
class DateProperty(DateTimeProperty):
  """A Property whose value is a date object."""

  def _validate(self, value):
    if (not isinstance(value, datetime.date) or
        isinstance(value, datetime.datetime)):
      raise datastore_errors.BadValueError('Expected date, got %r' %
                                           (value,))
    return value

  def _now(self):
    return datetime.date.today()

  def _db_set_value(self, v, p, value):
    value = _date_to_datetime(value)
    super(DateProperty, self)._db_set_value(v, p, value)

  def _db_get_value(self, v, p):
    value = super(DateProperty, self)._db_get_value(v, p)
    return value.date()


class TimeProperty(DateTimeProperty):
  """A Property whose value is a time object."""

  def _validate(self, value):
    if not isinstance(value, datetime.time):
      raise datastore_errors.BadValueError('Expected time, got %r' %
                                           (value,))
>>>>>>> bfdf9889
    return value

  def _now(self):
    return datetime.datetime.now().time()

  def _db_set_value(self, v, p, value):
<<<<<<< HEAD
    pb = value._to_pb()
    serialized = pb.Encode()
    if self._compressed:
      p.set_meaning(_MEANING_COMPRESSED)
      v.set_stringvalue(zlib.compress(serialized))
    else:
      p.set_meaning(entity_pb.Property.BLOB)
      v.set_stringvalue(serialized)

  def _db_get_value(self, v, p):
    if not v.has_stringvalue():
      return None
    serialized = v.stringvalue()
    if p.has_meaning() and p.meaning() == _MEANING_COMPRESSED:
      serialized = zlib.decompress(serialized)
    pb = entity_pb.EntityProto(serialized)
    return self._modelclass._from_pb(pb, set_key=False)


class GenericProperty(Property):
  """A Property whose value can be (almost) any basic type.

  This is mainly used for Expando and for orphans (values present in
  the datastore but not represented in the Model subclass) but can
  also be used explicitly for properties with dynamically-typed
  values.
  """

  def _db_get_value(self, v, p):
    # This is awkward but there seems to be no faster way to inspect
    # what union member is present.  datastore_types.FromPropertyPb(),
    # the undisputed authority, has the same series of if-elif blocks.
    # (We don't even want to think about multiple members... :-)
    if v.has_stringvalue():
      sval = v.stringvalue()
      if p.meaning() not in (entity_pb.Property.BLOB,
                             entity_pb.Property.BYTESTRING):
        try:
          sval.decode('ascii')
          # If this passes, don't return unicode.
        except UnicodeDecodeError:
          try:
            sval = unicode(sval.decode('utf-8'))
          except UnicodeDecodeError:
            pass
      return sval
    elif v.has_int64value():
      ival = v.int64value()
      if p.meaning() == entity_pb.Property.GD_WHEN:
        return _EPOCH + datetime.timedelta(microseconds=ival)
      return ival
    elif v.has_booleanvalue():
      # The booleanvalue field is an int32, so booleanvalue() returns
      # an int, hence the conversion.
      return bool(v.booleanvalue())
    elif v.has_doublevalue():
      return v.doublevalue()
    elif v.has_referencevalue():
      rv = v.referencevalue()
      app = rv.app()
      namespace = rv.name_space()
      pairs = [(elem.type(), elem.id() or elem.name())
               for elem in rv.pathelement_list()]
      return Key(pairs=pairs, app=app, namespace=namespace)
    elif v.has_pointvalue():
      pv = v.pointvalue()
      return GeoPt(pv.x(), pv.y())
    elif v.has_uservalue():
      return _unpack_user(v)
    else:
      # A missing value implies null.
      return None

  def _db_set_value(self, v, p, value):
    # TODO: use a dict mapping types to functions
    if isinstance(value, str):
      v.set_stringvalue(value)
      # TODO: Set meaning to BLOB or BYTESTRING if it's not UTF-8?
      # (Or TEXT if unindexed.)
    elif isinstance(value, unicode):
      v.set_stringvalue(value.encode('utf8'))
      if not self._indexed:
        p.set_meaning(entity_pb.Property.TEXT)
    elif isinstance(value, bool):  # Must test before int!
      v.set_booleanvalue(value)
    elif isinstance(value, (int, long)):
      assert -2**63 <= value < 2**63
      v.set_int64value(value)
    elif isinstance(value, float):
      v.set_doublevalue(value)
    elif isinstance(value, Key):
      # See datastore_types.PackKey
      ref = value._reference()  # Don't copy
      rv = v.mutable_referencevalue()  # A Reference
      rv.set_app(ref.app())
      if ref.has_name_space():
        rv.set_name_space(ref.name_space())
      for elem in ref.path().element_list():
        rv.add_pathelement().CopyFrom(elem)
    elif isinstance(value, datetime.datetime):
      assert value.tzinfo is None
      dt = value - _EPOCH
      ival = dt.microseconds + 1000000 * (dt.seconds + 24*3600 * dt.days)
      v.set_int64value(ival)
      p.set_meaning(entity_pb.Property.GD_WHEN)
    elif isinstance(value, GeoPt):
      pv = v.mutable_pointvalue()
      pv.set_x(value.lat)
      pv.set_y(value.lon)
    elif isinstance(value, users.User):
      datastore_types.PackUser(p.name(), value, v)
    else:
      # TODO: BlobKey.
      assert False, type(value)


class ComputedProperty(GenericProperty):
  """A Property whose value is determined by a user-supplied function.

  Computed properties cannot be set directly, but are instead generated by a
  function when required. They are useful to provide fields in the datastore
  that can be used for filtering or sorting without having to manually set the
  value in code - for example, sorting on the length of a BlobProperty, or
  using an equality filter to check if another field is not empty.

  ComputedProperty can be declared as a regular property, passing a function as
  the first argument, or it can be used as a decorator for the function that
  does the calculation.

  Example:

  >>> class DatastoreFile(Model):
  ...   name = StringProperty()
  ...   name_lower = ComputedProperty(lambda self: self.name.lower())
  ...
  ...   data = BlobProperty()
  ...
  ...   @ComputedProperty
  ...   def size(self):
  ...     return len(self.data)
  ...
  ...   def _compute_hash(self):
  ...     return hashlib.sha1(self.data).hexdigest()
  ...   hash = ComputedProperty(_compute_hash, name='sha1')
  """

  def __init__(self, func, *args, **kwargs):
    """Constructor.

    Args:
      func: A function that takes one argument, the model instance, and returns
            a calculated value.
    """
    super(ComputedProperty, self).__init__(*args, **kwargs)
    self._func = func

  def _has_value(self, entity):
    return True

  def _store_value(self, entity, value):
    raise ComputedPropertyError("Cannot assign to a ComputedProperty")

  def _delete_value(self, entity):
    raise ComputedPropertyError("Cannot delete a ComputedProperty")

  def _retrieve_value(self, entity):
    return self._func(entity)


class MetaModel(type):
  """Metaclass for Model.

  This exists to fix up the properties -- they need to know their name.
  This is accomplished by calling the class's _fix_properties() method.
  """

  def __init__(cls, name, bases, classdict):
    super(MetaModel, cls).__init__(name, bases, classdict)
    cls._fix_up_properties()


class Model(object):
  """A class describing datastore entities.

  Model instances are usually called entities.  All model classes
  inheriting from Model automatically have MetaModel as their
  metaclass, so that the properties are fixed up properly after the
  class once the class is defined.

  Because of this, you cannot use the same Property object to describe
  multiple properties -- you must create separate Property objects for
  each property.  E.g. this does not work:

    wrong_prop = StringProperty()
    class Wrong(Model):
      wrong1 = wrong_prop
      wrong2 = wrong_prop

  The kind is normally equal to the class name (exclusive of the
  module name or any other parent scope).  To override the kind,
  define a class method named _get_kind(), as follows:
=======
    value = _time_to_datetime(value)
    super(TimeProperty, self)._db_set_value(v, p, value)

  def _db_get_value(self, v, p):
    value = super(TimeProperty, self)._db_get_value(v, p)
    return value.time()


class StructuredProperty(Property):
  """A Property whose value is itself an entity.

  The values of the sub-entity are indexed and can be queried.

  See the module docstring for details.
  """

  _modelclass = None

  _attributes = ['_modelclass'] + Property._attributes
  _positional = 2

  @datastore_rpc._positional(1 + _positional)
  def __init__(self, modelclass, name=None, **kwds):
    super(StructuredProperty, self).__init__(name=name, **kwds)
    if self._repeated:
      assert not modelclass._has_repeated
    self._modelclass = modelclass

  def _fix_up(self, code_name):
    super(StructuredProperty, self)._fix_up(code_name)
    self._fix_up_nested_properties()

  def _fix_up_nested_properties(self):
    for name, prop in self._modelclass._properties.iteritems():
      prop_copy = copy.copy(prop)
      prop_copy._name = self._name + '.' + prop._name
      if isinstance(prop_copy, StructuredProperty):
        # Guard against simple recursive model definitions.
        # See model_test: testRecursiveStructuredProperty().
        # TODO: Guard against indirect recursion.
        if prop_copy._modelclass is not self._modelclass:
          prop_copy._fix_up_nested_properties()
      setattr(self, prop._code_name, prop_copy)

  def _comparison(self, op, value):
    if op != '=':
      raise datastore_errors.BadFilterError(
        'StructuredProperty filter can only use ==')
    # Import late to avoid circular imports.
    from ndb.query import FilterNode, ConjunctionNode, PostFilterNode
    value = self._validate(value)  # None is not allowed!
    filters = []
    for name, prop in value._properties.iteritems():
      val = prop._retrieve_value(value)
      if val is not None:
        filters.append(FilterNode(self._name + '.' + name, op, val))
    if not filters:
      raise datastore_errors.BadFilterError(
        'StructuredProperty filter without any values')
    if len(filters) == 1:
      return filters[0]
    filters.append(PostFilterNode(self._filter_func, value))
    return ConjunctionNode(filters)

  def _filter_func(self, value, entity):
    if isinstance(entity, Key):
      raise datastore_errors.BadQueryError(
        'StructuredProperty filter cannot be used with keys_only query')
    subentities = getattr(entity, self._code_name, None)
    if subentities is None:
      return False
    if not isinstance(subentities, list):
      subentities = [subentities]
    for subentity in subentities:
      for name, prop in value._properties.iteritems():
        val = prop._retrieve_value(value)
        if val is not None:
          if prop._retrieve_value(subentity) != val:
            break
      else:
        return True
    return False

  def _validate(self, value):
    if not isinstance(value, self._modelclass):
      raise datastore_errors.BadValueError('Expected %s instance, got %r' %
                                           (self._modelclass.__name__, value))
    return value

  def _serialize(self, entity, pb, prefix='', parent_repeated=False):
    # entity -> pb; pb is an EntityProto message
    value = self._retrieve_value(entity)
    if value is None:
      # TODO: Is this the right thing for queries?
      # Skip structured values that are None.
      return
    cls = self._modelclass
    if self._repeated:
      assert isinstance(value, list)
      values = value
    else:
      assert isinstance(value, cls)
      values = [value]
    for value in values:
      # TODO: Avoid re-sorting for repeated values.
      for name, prop in sorted(value._properties.iteritems()):
        prop._serialize(value, pb, prefix + self._name + '.',
                       self._repeated or parent_repeated)

  def _deserialize(self, entity, p, depth=1):
    if not self._repeated:
      subentity = self._retrieve_value(entity)
      if subentity is None:
        subentity = self._modelclass()
        self._store_value(entity, subentity)
      assert isinstance(subentity, self._modelclass)
      prop = subentity._get_property_for(p, depth=depth)
      prop._deserialize(subentity, p, depth + 1)
      return

    # The repeated case is more complicated.
    # TODO: Prove we won't get here for orphans.
    name = p.name()
    parts = name.split('.')
    assert len(parts) > depth, (depth, name, parts)
    next = parts[depth]
    prop = self._modelclass._properties.get(next)
    assert prop is not None  # QED

    values = self._retrieve_value(entity)
    if values is None:
      values = []
    elif not isinstance(values, list):
      values = [values]
    self._store_value(entity, values)
    # Find the first subentity that doesn't have a value for this
    # property yet.
    for sub in values:
      assert isinstance(sub, self._modelclass)
      if not prop._has_value(sub):
        subentity = sub
        break
    else:
      subentity = self._modelclass()
      values.append(subentity)
    prop._deserialize(subentity, p, depth + 1)


# A custom 'meaning' for compressed blobs.
_MEANING_COMPRESSED = 18


class LocalStructuredProperty(Property):
  """Substructure that is serialized to an opaque blob.

  This looks like StructuredProperty on the Python side, but is
  written to the datastore as a single opaque blob.  It is not indexed
  and you cannot query for subproperties.  On the other hand, the
  on-disk representation is more efficient and can be made even more
  efficient by passing compressed=True, which compresses the blob
  data using gzip.
  """

  _indexed = False
  _compressed = False
  _modelclass = None

  _attributes = ['_modelclass'] + Property._attributes + ['_compressed']
  _positional = 2

  @datastore_rpc._positional(1 + _positional)
  def __init__(self, modelclass, name=None, compressed=False, **kwds):
    super(LocalStructuredProperty, self).__init__(name=name, **kwds)
    assert not self._indexed
    if self._repeated:
      assert not modelclass._has_repeated
    self._modelclass = modelclass
    self._compressed = compressed

  def _validate(self, value):
    if not isinstance(value, self._modelclass):
      raise datastore_errors.BadValueError('Expected %s instance, got %r' %
                                           (self._modelclass.__name__, value))
    return value

  def _db_set_value(self, v, p, value):
    pb = value._to_pb()
    serialized = pb.Encode()
    if self._compressed:
      p.set_meaning(_MEANING_COMPRESSED)
      v.set_stringvalue(zlib.compress(serialized))
    else:
      p.set_meaning(entity_pb.Property.BLOB)
      v.set_stringvalue(serialized)

  def _db_get_value(self, v, p):
    if not v.has_stringvalue():
      return None
    serialized = v.stringvalue()
    if p.has_meaning() and p.meaning() == _MEANING_COMPRESSED:
      serialized = zlib.decompress(serialized)
    pb = entity_pb.EntityProto(serialized)
    return self._modelclass._from_pb(pb, set_key=False)
>>>>>>> bfdf9889

    class MyModel(Model):
      @classmethod
      def _get_kind(cls):
        return 'AnotherKind'
  """

<<<<<<< HEAD
  __metaclass__ = MetaModel

  # Class variables updated by _fix_up_properties()
  _properties = None
  _has_repeated = False
  _kind_map = {}  # Dict mapping {kind: Model subclass}

  # Defaults for instance variables.
  _key = None
  _values = None

  @datastore_rpc._positional(1)
  def __init__(self, key=None, id=None, parent=None, **kwds):
    """Creates a new instance of this model (a.k.a. as an entity).

    The new entity must be written to the datastore using an explicit
    call to .put().

    Args:
      key: Key instance for this model. If key is used, id and parent must
        be None.
      id: Key id for this model. If id is used, key must be None.
      parent: Key instance for the parent model or None for a top-level one.
        If parent is used, key must be None.
      **kwds: Keyword arguments mapping to properties of this model.

    Note: you cannot define a property named key; the .key attribute
    always refers to the entity's key.  But you can define properties
    named id or parent.  Values for the latter cannot be passed
    through the constructor, but can be assigned to entity attributes
    after the entity has been created.
    """
    if key is not None:
      if id is not None:
        raise datastore_errors.BadArgumentError(
            'Model constructor accepts key or id, not both.')
      if parent is not None:
        raise datastore_errors.BadArgumentError(
            'Model constructor accepts key or parent, not both.')
      # Using _setkey() here to trigger the basic Key checks.
      # self.key = key doesn't work because of Expando's __setattr__().
      self._setkey(key)
    elif id is not None or parent is not None:
      # When parent is set but id is not, we have an incomplete key.
      # Key construction will fail with invalid ids or parents, so no check
      # is needed.
      # TODO: should this be restricted to string ids?
      self._key = Key(self._get_kind(), id, parent=parent)

    self._values = {}
    self._set_attributes(kwds)

  def _populate(self, **kwds):
    """Populate an instance from keyword arguments.

    Each keyword argument will be used to set a corresponding
    property.  Keywords must refer to valid property name.  This is
    similar to passing keyword arguments to the Model constructor,
    except that no provisions for key, id or parent are made.
    """
    self._set_attributes(kwds)
  populate = _populate

  def _set_attributes(self, kwds):
    """Internal helper to set attributes from keyword arguments.

    Expando overrides this.
    """
    cls = self.__class__
    for name, value in kwds.iteritems():
      prop = getattr(cls, name)  # Raises AttributeError for unknown properties.
      assert isinstance(prop, Property)
      prop._set_value(self, value)

  def _find_uninitialized(self):
    """Internal helper to find uninitialized properties.

    Returns:
      A set of property names.
    """
    return set(name
               for name, prop in self._properties.iteritems()
               if not prop._is_initialized(self))

  def _check_initialized(self):
    """Internal helper to check for uninitialized properties.

    Raises:
      BadValueError if it finds any.
    """
    baddies = self._find_uninitialized()
    if baddies:
      raise datastore_errors.BadValueError(
        'Entity has uninitialized properties: %s' % ', '.join(baddies))

  def __repr__(self):
    """Return an unambiguous string representation of an entity."""
    args = []
    done = set()
    for prop in self._properties.itervalues():
      if prop._has_value(self):
        args.append('%s=%r' % (prop._code_name, prop._retrieve_value(self)))
        done.add(prop._name)
    args.sort()
    if self._key is not None:
      args.insert(0, 'key=%r' % self._key)
    s = '%s(%s)' % (self.__class__.__name__, ', '.join(args))
    return s

  @classmethod
  def _get_kind(cls):
    """Return the kind name for this class.

    This defaults to cls.__name__; users may overrid this to give a
    class a different on-disk name than its class name.
    """
    return cls.__name__

  @classmethod
  def _get_kind_map(cls):
    """Internal helper to return the kind map."""
    return cls._kind_map

  @classmethod
  def _reset_kind_map(cls):
    """Clear the kind map.  Useful for testing."""
    cls._kind_map.clear()

  def _has_complete_key(self):
    """Return whether this entity has a complete key."""
    return self._key is not None and self._key.id() is not None

  def _getkey(self):
    """Getter for key attribute."""
    return self._key

  def _setkey(self, key):
    """Setter for key attribute."""
    if key is not None:
      if not isinstance(key, Key):
        raise datastore_errors.BadArgumentError(
            'Expected Key instance, got %r' % key)
      if self.__class__ not in (Model, Expando):
        if key.kind() != self._get_kind():
          raise KindError('Expected Key kind to be %s; received %s' %
                          (self._get_kind(), key.kind()))
    self._key = key

  def _delkey(self):
    """Deleter for key attribute."""
    self._key = None

  key = property(_getkey, _setkey, _delkey,
                 """The Key of an entity, or None if not set yet.""")

  def __hash__(self):
    """Dummy hash function.

    Raises:
      Always TypeError to emphasize that entities are mutable.
    """
    raise TypeError('Model is not immutable')

  def __eq__(self, other):
    """Compare two entities of the same class for equality."""
    if other.__class__ is not self.__class__:
      return NotImplemented
    # It's okay to use private names -- we're the same class
    if self._key != other._key:
      # TODO: If one key is None and the other is an explicit
      # incomplete key of the simplest form, this should be OK.
      return False
    return self._equivalent(other)

  def _equivalent(self, other):
    """Compare two entities of the same class, excluding keys."""
    assert other.__class__ is self.__class__  # TODO: What about subclasses?
    # It's all about determining inequality early.
    if len(self._properties) != len(other._properties):
      return False  # Can only happen for Expandos.
    my_prop_names = set(self._properties.iterkeys())
    their_prop_names = set(other._properties.iterkeys())
    if my_prop_names != their_prop_names:
      return False  # Again, only possible for Expandos.
    for name in my_prop_names:
      my_value = self._properties[name]._get_value(self)
      their_value = other._properties[name]._get_value(other)
      if my_value != their_value:
        return False
    return True

  def __ne__(self, other):
    """Implement self != other as not(self == other)."""
    eq = self.__eq__(other)
    if eq is NotImplemented:
      return NotImplemented
    return not eq

  def _to_pb(self, pb=None):
    """Internal helper to turn an entity into an EntityProto protobuf."""
    self._check_initialized()
    if pb is None:
      pb = entity_pb.EntityProto()

    # TODO: Move the key stuff into ModelAdapter.entity_to_pb()?
    key = self._key
    if key is None:
      pairs = [(self._get_kind(), None)]
      ref = ndb.key._ReferenceFromPairs(pairs, reference=pb.mutable_key())
    else:
      ref = key._reference()  # Don't copy
      pb.mutable_key().CopyFrom(ref)
    group = pb.mutable_entity_group()  # Must initialize this.
    # To work around an SDK issue, only set the entity group if the
    # full key is complete.  TODO: Remove the top test once fixed.
    if key is not None and key.id():
      elem = ref.path().element(0)
      if elem.id() or elem.name():
        group.add_element().CopyFrom(elem)

    for name, prop in sorted(self._properties.iteritems()):
      prop._serialize(self, pb)

    return pb

  @classmethod
  def _from_pb(cls, pb, set_key=True):
    """Internal helper to create an entity from an EntityProto protobuf."""
    assert isinstance(pb, entity_pb.EntityProto)
    ent = cls()

    # TODO: Move the key stuff into ModelAdapter.pb_to_entity()?
    if set_key and pb.has_key():
      ent._key = Key(reference=pb.key())

    indexed_properties = pb.property_list()
    unindexed_properties = pb.raw_property_list()
    for plist in [indexed_properties, unindexed_properties]:
      for p in plist:
        prop = ent._get_property_for(p, plist is indexed_properties)
        prop._deserialize(ent, p)

    return ent

  def _get_property_for(self, p, indexed=True, depth=0):
    """Internal helper to get the Property for a protobuf-level property."""
    name = p.name()
    parts = name.split('.')
    assert len(parts) > depth, (p.name(), parts, depth)
    next = parts[depth]
    prop = self._properties.get(next)
    if prop is None:
      prop = self._fake_property(p, next, indexed)
    return prop

  def _clone_properties(self):
    """Internal helper to clone self._properties if necessary."""
    cls = self.__class__
    if self._properties is cls._properties:
      self._properties = dict(cls._properties)

  def _fake_property(self, p, next, indexed=True):
    """Internal helper to create a fake Property."""
    self._clone_properties()
    if p.name() != next and not p.name().endswith('.' + next):
      prop = StructuredProperty(Expando, next)
      self._values[prop._name] = Expando()
    else:
      prop = GenericProperty(next,
                             repeated=p.multiple(),
                             indexed=indexed)
    self._properties[prop._name] = prop
    return prop

  @classmethod
  def _fix_up_properties(cls):
    """Fix up the properties by calling their _fix_up() method.

    Note: This is called by MetaModel, but may also be called manually
    after dynamically updating a model class.
    """
    cls._properties = {}  # Map of {name: Property}
    if cls.__module__ == __name__:  # Skip the classes in *this* file.
      return
    for name in set(dir(cls)):
      prop = getattr(cls, name, None)
      if isinstance(prop, Property):
        assert not name.startswith('_')
        # TODO: Tell prop the class, for error message.
        prop._fix_up(name)
        if prop._repeated:
          cls._has_repeated = True
        cls._properties[prop._name] = prop
    cls._kind_map[cls._get_kind()] = cls

  # Datastore API using the default context.
  # These use local import since otherwise they'd be recursive imports.

  @classmethod
  def _query(cls, *args, **kwds):
    """Create a Query object for this class.

    Keyword arguments are passed to the Query() constructor.  If
    positional arguments are given they are used to apply an initial
    filter.

    Returns:
      A Query object.
    """
    from ndb.query import Query  # Import late to avoid circular imports.
    qry = Query(kind=cls._get_kind(), **kwds)
    if args:
      qry = qry.filter(*args)
    return qry
  query = _query

  def _put(self):
    """Write this entity to the datastore.

    If the operation creates or completes a key, the entity's key
    attribute is set to the new, complete key.

    Returns:
      The key for the entity.  This is always a complete key.
    """
    return self._put_async().get_result()
  put = _put

  def _put_async(self):
    """Write this entity to the datastore.

    This is the asynchronous version of Model._put().
    """
    from ndb import tasklets
    return tasklets.get_context().put(self)
  put_async = _put_async

  @classmethod
  def _get_or_insert(cls, name, parent=None, **kwds):
    """Transactionally retrieves an existing entity or creates a new one.

    Args:
      name: Key name to retrieve or create.
      parent: Parent entity key, if any.
      **kwds: Keyword arguments to pass to the constructor of the model class
        if an instance for the specified key name does not already exist. If
        an instance with the supplied key_name and parent already exists,
        these arguments will be discarded.

    Returns:
      Existing instance of Model class with the specified key name and parent
      or a new one that has just been created.
    """
    return cls._get_or_insert_async(name=name, parent=parent,
                                    **kwds).get_result()
  get_or_insert = _get_or_insert

  @classmethod
  def _get_or_insert_async(cls, name, parent=None, **kwds):
    """Transactionally retrieves an existing entity or creates a new one.

    This is the asynchronous version of Model._get_or_insert().
    """
    from ndb import tasklets
    ctx = tasklets.get_context()
    return ctx.get_or_insert(cls, name=name, parent=parent, **kwds)
  get_or_insert_async = _get_or_insert_async

  @classmethod
  def _allocate_ids(cls, size=None, max=None, parent=None):
    """Allocates a range of key IDs for this model class.

    Args:
      size: Number of IDs to allocate. Either size or max can be specified,
        not both.
      max: Maximum ID to allocate. Either size or max can be specified,
        not both.
      parent: Parent key for which the IDs will be allocated.

    Returns:
      A tuple with (start, end) for the allocated range, inclusive.
    """
    return cls._allocate_ids_async(size=size, max=max,
                                   parent=parent).get_result()
  allocate_ids = _allocate_ids

  @classmethod
  def _allocate_ids_async(cls, size=None, max=None, parent=None):
    """Allocates a range of key IDs for this model class.

    This is the asynchronous version of Model._allocate_ids().
    """
    from ndb import tasklets
    key = Key(cls._get_kind(), None, parent=parent)
    return tasklets.get_context().allocate_ids(key, size=size, max=max)
  allocate_ids_async = _allocate_ids_async

  @classmethod
  def _get_by_id(cls, id, parent=None):
    """Returns a instance of Model class by ID.

    Args:
      id: A string or integer key ID.
      parent: Parent key of the model to get.

    Returns:
      A model instance or None if not found.
    """
    return cls._get_by_id_async(id, parent=parent).get_result()
  get_by_id = _get_by_id

  @classmethod
  def _get_by_id_async(cls, id, parent=None):
    """Returns a instance of Model class by ID.

=======
class GenericProperty(Property):
  """A Property whose value can be (almost) any basic type.

  This is mainly used for Expando and for orphans (values present in
  the datastore but not represented in the Model subclass) but can
  also be used explicitly for properties with dynamically-typed
  values.
  """

  def _db_get_value(self, v, p):
    # This is awkward but there seems to be no faster way to inspect
    # what union member is present.  datastore_types.FromPropertyPb(),
    # the undisputed authority, has the same series of if-elif blocks.
    # (We don't even want to think about multiple members... :-)
    if v.has_stringvalue():
      sval = v.stringvalue()
      if p.meaning() not in (entity_pb.Property.BLOB,
                             entity_pb.Property.BYTESTRING):
        try:
          sval.decode('ascii')
          # If this passes, don't return unicode.
        except UnicodeDecodeError:
          try:
            sval = unicode(sval.decode('utf-8'))
          except UnicodeDecodeError:
            pass
      return sval
    elif v.has_int64value():
      ival = v.int64value()
      if p.meaning() == entity_pb.Property.GD_WHEN:
        return _EPOCH + datetime.timedelta(microseconds=ival)
      return ival
    elif v.has_booleanvalue():
      # The booleanvalue field is an int32, so booleanvalue() returns
      # an int, hence the conversion.
      return bool(v.booleanvalue())
    elif v.has_doublevalue():
      return v.doublevalue()
    elif v.has_referencevalue():
      rv = v.referencevalue()
      app = rv.app()
      namespace = rv.name_space()
      pairs = [(elem.type(), elem.id() or elem.name())
               for elem in rv.pathelement_list()]
      return Key(pairs=pairs, app=app, namespace=namespace)
    elif v.has_pointvalue():
      pv = v.pointvalue()
      return GeoPt(pv.x(), pv.y())
    elif v.has_uservalue():
      return _unpack_user(v)
    else:
      # A missing value implies null.
      return None

  def _db_set_value(self, v, p, value):
    # TODO: use a dict mapping types to functions
    if isinstance(value, str):
      v.set_stringvalue(value)
      # TODO: Set meaning to BLOB or BYTESTRING if it's not UTF-8?
      # (Or TEXT if unindexed.)
    elif isinstance(value, unicode):
      v.set_stringvalue(value.encode('utf8'))
      if not self._indexed:
        p.set_meaning(entity_pb.Property.TEXT)
    elif isinstance(value, bool):  # Must test before int!
      v.set_booleanvalue(value)
    elif isinstance(value, (int, long)):
      assert -2**63 <= value < 2**63
      v.set_int64value(value)
    elif isinstance(value, float):
      v.set_doublevalue(value)
    elif isinstance(value, Key):
      # See datastore_types.PackKey
      ref = value._reference()  # Don't copy
      rv = v.mutable_referencevalue()  # A Reference
      rv.set_app(ref.app())
      if ref.has_name_space():
        rv.set_name_space(ref.name_space())
      for elem in ref.path().element_list():
        rv.add_pathelement().CopyFrom(elem)
    elif isinstance(value, datetime.datetime):
      assert value.tzinfo is None
      dt = value - _EPOCH
      ival = dt.microseconds + 1000000 * (dt.seconds + 24*3600 * dt.days)
      v.set_int64value(ival)
      p.set_meaning(entity_pb.Property.GD_WHEN)
    elif isinstance(value, GeoPt):
      pv = v.mutable_pointvalue()
      pv.set_x(value.lat)
      pv.set_y(value.lon)
    elif isinstance(value, users.User):
      datastore_types.PackUser(p.name(), value, v)
    else:
      # TODO: BlobKey.
      assert False, type(value)


class ComputedProperty(GenericProperty):
  """A Property whose value is determined by a user-supplied function.

  Computed properties cannot be set directly, but are instead generated by a
  function when required. They are useful to provide fields in the datastore
  that can be used for filtering or sorting without having to manually set the
  value in code - for example, sorting on the length of a BlobProperty, or
  using an equality filter to check if another field is not empty.

  ComputedProperty can be declared as a regular property, passing a function as
  the first argument, or it can be used as a decorator for the function that
  does the calculation.

  Example:

  >>> class DatastoreFile(Model):
  ...   name = StringProperty()
  ...   name_lower = ComputedProperty(lambda self: self.name.lower())
  ...
  ...   data = BlobProperty()
  ...
  ...   @ComputedProperty
  ...   def size(self):
  ...     return len(self.data)
  ...
  ...   def _compute_hash(self):
  ...     return hashlib.sha1(self.data).hexdigest()
  ...   hash = ComputedProperty(_compute_hash, name='sha1')
  """

  def __init__(self, func, *args, **kwargs):
    """Constructor.

    Args:
      func: A function that takes one argument, the model instance, and returns
            a calculated value.
    """
    super(ComputedProperty, self).__init__(*args, **kwargs)
    self._func = func

  def _has_value(self, entity):
    return True

  def _store_value(self, entity, value):
    raise ComputedPropertyError("Cannot assign to a ComputedProperty")

  def _delete_value(self, entity):
    raise ComputedPropertyError("Cannot delete a ComputedProperty")

  def _retrieve_value(self, entity):
    return self._func(entity)


class MetaModel(type):
  """Metaclass for Model.

  This exists to fix up the properties -- they need to know their name.
  This is accomplished by calling the class's _fix_properties() method.
  """

  def __init__(cls, name, bases, classdict):
    super(MetaModel, cls).__init__(name, bases, classdict)
    cls._fix_up_properties()


class Model(object):
  """A class describing datastore entities.

  Model instances are usually called entities.  All model classes
  inheriting from Model automatically have MetaModel as their
  metaclass, so that the properties are fixed up properly after the
  class once the class is defined.

  Because of this, you cannot use the same Property object to describe
  multiple properties -- you must create separate Property objects for
  each property.  E.g. this does not work:

    wrong_prop = StringProperty()
    class Wrong(Model):
      wrong1 = wrong_prop
      wrong2 = wrong_prop

  The kind is normally equal to the class name (exclusive of the
  module name or any other parent scope).  To override the kind,
  define a class method named _get_kind(), as follows:

    class MyModel(Model):
      @classmethod
      def _get_kind(cls):
        return 'AnotherKind'
  """

  __metaclass__ = MetaModel

  # Class variables updated by _fix_up_properties()
  _properties = None
  _has_repeated = False
  _kind_map = {}  # Dict mapping {kind: Model subclass}

  # Defaults for instance variables.
  key = ModelKey() # Special key property
  _key = None
  _values = None

  @datastore_rpc._positional(1)
  def __init__(self, key=None, id=None, parent=None, **kwds):
    """Creates a new instance of this model (a.k.a. as an entity).

    The new entity must be written to the datastore using an explicit
    call to .put().

    Args:
      key: Key instance for this model. If key is used, id and parent must
        be None.
      id: Key id for this model. If id is used, key must be None.
      parent: Key instance for the parent model or None for a top-level one.
        If parent is used, key must be None.
      **kwds: Keyword arguments mapping to properties of this model.

    Note: you cannot define a property named key; the .key attribute
    always refers to the entity's key.  But you can define properties
    named id or parent.  Values for the latter cannot be passed
    through the constructor, but can be assigned to entity attributes
    after the entity has been created.
    """
    if key is not None:
      if id is not None:
        raise datastore_errors.BadArgumentError(
            'Model constructor accepts key or id, not both.')
      if parent is not None:
        raise datastore_errors.BadArgumentError(
            'Model constructor accepts key or parent, not both.')
      # Using _validate_key() here to trigger the basic Key checks.
      # self.key = key doesn't work because of Expando's __setattr__().
      self._key = _validate_key(key, entity=self)
    elif id is not None or parent is not None:
      # When parent is set but id is not, we have an incomplete key.
      # Key construction will fail with invalid ids or parents, so no check
      # is needed.
      # TODO: should this be restricted to string ids?
      self._key = Key(self._get_kind(), id, parent=parent)

    self._values = {}
    self._set_attributes(kwds)

  def _populate(self, **kwds):
    """Populate an instance from keyword arguments.

    Each keyword argument will be used to set a corresponding
    property.  Keywords must refer to valid property name.  This is
    similar to passing keyword arguments to the Model constructor,
    except that no provisions for key, id or parent are made.
    """
    self._set_attributes(kwds)
  populate = _populate

  def _set_attributes(self, kwds):
    """Internal helper to set attributes from keyword arguments.

    Expando overrides this.
    """
    cls = self.__class__
    for name, value in kwds.iteritems():
      prop = getattr(cls, name)  # Raises AttributeError for unknown properties.
      assert isinstance(prop, Property)
      prop._set_value(self, value)

  def _find_uninitialized(self):
    """Internal helper to find uninitialized properties.

    Returns:
      A set of property names.
    """
    return set(name
               for name, prop in self._properties.iteritems()
               if not prop._is_initialized(self))

  def _check_initialized(self):
    """Internal helper to check for uninitialized properties.

    Raises:
      BadValueError if it finds any.
    """
    baddies = self._find_uninitialized()
    if baddies:
      raise datastore_errors.BadValueError(
        'Entity has uninitialized properties: %s' % ', '.join(baddies))

  def __repr__(self):
    """Return an unambiguous string representation of an entity."""
    args = []
    done = set()
    for prop in self._properties.itervalues():
      if prop._has_value(self):
        args.append('%s=%r' % (prop._code_name, prop._retrieve_value(self)))
        done.add(prop._name)
    args.sort()
    if self._key is not None:
      args.insert(0, 'key=%r' % self._key)
    s = '%s(%s)' % (self.__class__.__name__, ', '.join(args))
    return s

  @classmethod
  def _get_kind(cls):
    """Return the kind name for this class.

    This defaults to cls.__name__; users may overrid this to give a
    class a different on-disk name than its class name.
    """
    return cls.__name__

  @classmethod
  def _get_kind_map(cls):
    """Internal helper to return the kind map."""
    return cls._kind_map

  @classmethod
  def _reset_kind_map(cls):
    """Clear the kind map.  Useful for testing."""
    cls._kind_map.clear()

  def _has_complete_key(self):
    """Return whether this entity has a complete key."""
    return self._key is not None and self._key.id() is not None

  def __hash__(self):
    """Dummy hash function.

    Raises:
      Always TypeError to emphasize that entities are mutable.
    """
    raise TypeError('Model is not immutable')

  def __eq__(self, other):
    """Compare two entities of the same class for equality."""
    if other.__class__ is not self.__class__:
      return NotImplemented
    # It's okay to use private names -- we're the same class
    if self._key != other._key:
      # TODO: If one key is None and the other is an explicit
      # incomplete key of the simplest form, this should be OK.
      return False
    return self._equivalent(other)

  def _equivalent(self, other):
    """Compare two entities of the same class, excluding keys."""
    assert other.__class__ is self.__class__  # TODO: What about subclasses?
    # It's all about determining inequality early.
    if len(self._properties) != len(other._properties):
      return False  # Can only happen for Expandos.
    my_prop_names = set(self._properties.iterkeys())
    their_prop_names = set(other._properties.iterkeys())
    if my_prop_names != their_prop_names:
      return False  # Again, only possible for Expandos.
    for name in my_prop_names:
      my_value = self._properties[name]._get_value(self)
      their_value = other._properties[name]._get_value(other)
      if my_value != their_value:
        return False
    return True

  def __ne__(self, other):
    """Implement self != other as not(self == other)."""
    eq = self.__eq__(other)
    if eq is NotImplemented:
      return NotImplemented
    return not eq

  def _to_pb(self, pb=None):
    """Internal helper to turn an entity into an EntityProto protobuf."""
    self._check_initialized()
    if pb is None:
      pb = entity_pb.EntityProto()

    # TODO: Move the key stuff into ModelAdapter.entity_to_pb()?
    key = self._key
    if key is None:
      pairs = [(self._get_kind(), None)]
      ref = ndb.key._ReferenceFromPairs(pairs, reference=pb.mutable_key())
    else:
      ref = key._reference()  # Don't copy
      pb.mutable_key().CopyFrom(ref)
    group = pb.mutable_entity_group()  # Must initialize this.
    # To work around an SDK issue, only set the entity group if the
    # full key is complete.  TODO: Remove the top test once fixed.
    if key is not None and key.id():
      elem = ref.path().element(0)
      if elem.id() or elem.name():
        group.add_element().CopyFrom(elem)

    for name, prop in sorted(self._properties.iteritems()):
      prop._serialize(self, pb)

    return pb

  @classmethod
  def _from_pb(cls, pb, set_key=True):
    """Internal helper to create an entity from an EntityProto protobuf."""
    assert isinstance(pb, entity_pb.EntityProto)
    ent = cls()

    # TODO: Move the key stuff into ModelAdapter.pb_to_entity()?
    if set_key and pb.has_key():
      ent._key = Key(reference=pb.key())

    indexed_properties = pb.property_list()
    unindexed_properties = pb.raw_property_list()
    for plist in [indexed_properties, unindexed_properties]:
      for p in plist:
        prop = ent._get_property_for(p, plist is indexed_properties)
        prop._deserialize(ent, p)

    return ent

  def _get_property_for(self, p, indexed=True, depth=0):
    """Internal helper to get the Property for a protobuf-level property."""
    name = p.name()
    parts = name.split('.')
    assert len(parts) > depth, (p.name(), parts, depth)
    next = parts[depth]
    prop = self._properties.get(next)
    if prop is None:
      prop = self._fake_property(p, next, indexed)
    return prop

  def _clone_properties(self):
    """Internal helper to clone self._properties if necessary."""
    cls = self.__class__
    if self._properties is cls._properties:
      self._properties = dict(cls._properties)

  def _fake_property(self, p, next, indexed=True):
    """Internal helper to create a fake Property."""
    self._clone_properties()
    if p.name() != next and not p.name().endswith('.' + next):
      prop = StructuredProperty(Expando, next)
      self._values[prop._name] = Expando()
    else:
      prop = GenericProperty(next,
                             repeated=p.multiple(),
                             indexed=indexed)
    self._properties[prop._name] = prop
    return prop

  @classmethod
  def _fix_up_properties(cls):
    """Fix up the properties by calling their _fix_up() method.

    Note: This is called by MetaModel, but may also be called manually
    after dynamically updating a model class.
    """
    cls._properties = {}  # Map of {name: Property}
    if cls.__module__ == __name__:  # Skip the classes in *this* file.
      return
    has_key = False
    for name in set(dir(cls)):
      prop = getattr(cls, name, None)
      if isinstance(prop, ModelKey):
        # TODO: raise exception if there is not one and only one ModelKey?
        has_key = True
        continue
      if isinstance(prop, Property):
        assert not name.startswith('_')
        # TODO: Tell prop the class, for error message.
        prop._fix_up(name)
        if prop._repeated:
          cls._has_repeated = True
        cls._properties[prop._name] = prop
    if not has_key:
      raise datastore_errors.BadValueError("Model doesn't have a ModelKey.")
    cls._kind_map[cls._get_kind()] = cls

  # Datastore API using the default context.
  # These use local import since otherwise they'd be recursive imports.

  @classmethod
  def _query(cls, *args, **kwds):
    """Create a Query object for this class.

    Keyword arguments are passed to the Query() constructor.  If
    positional arguments are given they are used to apply an initial
    filter.

    Returns:
      A Query object.
    """
    from ndb.query import Query  # Import late to avoid circular imports.
    qry = Query(kind=cls._get_kind(), **kwds)
    if args:
      qry = qry.filter(*args)
    return qry
  query = _query

  def _put(self):
    """Write this entity to the datastore.

    If the operation creates or completes a key, the entity's key
    attribute is set to the new, complete key.

    Returns:
      The key for the entity.  This is always a complete key.
    """
    return self._put_async().get_result()
  put = _put

  def _put_async(self):
    """Write this entity to the datastore.

    This is the asynchronous version of Model._put().
    """
    from ndb import tasklets
    return tasklets.get_context().put(self)
  put_async = _put_async

  @classmethod
  def _get_or_insert(cls, name, parent=None, **kwds):
    """Transactionally retrieves an existing entity or creates a new one.

    Args:
      name: Key name to retrieve or create.
      parent: Parent entity key, if any.
      **kwds: Keyword arguments to pass to the constructor of the model class
        if an instance for the specified key name does not already exist. If
        an instance with the supplied key_name and parent already exists,
        these arguments will be discarded.

    Returns:
      Existing instance of Model class with the specified key name and parent
      or a new one that has just been created.
    """
    return cls._get_or_insert_async(name=name, parent=parent,
                                    **kwds).get_result()
  get_or_insert = _get_or_insert

  @classmethod
  def _get_or_insert_async(cls, name, parent=None, **kwds):
    """Transactionally retrieves an existing entity or creates a new one.

    This is the asynchronous version of Model._get_or_insert().
    """
    from ndb import tasklets
    ctx = tasklets.get_context()
    return ctx.get_or_insert(cls, name=name, parent=parent, **kwds)
  get_or_insert_async = _get_or_insert_async

  @classmethod
  def _allocate_ids(cls, size=None, max=None, parent=None):
    """Allocates a range of key IDs for this model class.

    Args:
      size: Number of IDs to allocate. Either size or max can be specified,
        not both.
      max: Maximum ID to allocate. Either size or max can be specified,
        not both.
      parent: Parent key for which the IDs will be allocated.

    Returns:
      A tuple with (start, end) for the allocated range, inclusive.
    """
    return cls._allocate_ids_async(size=size, max=max,
                                   parent=parent).get_result()
  allocate_ids = _allocate_ids

  @classmethod
  def _allocate_ids_async(cls, size=None, max=None, parent=None):
    """Allocates a range of key IDs for this model class.

    This is the asynchronous version of Model._allocate_ids().
    """
    from ndb import tasklets
    key = Key(cls._get_kind(), None, parent=parent)
    return tasklets.get_context().allocate_ids(key, size=size, max=max)
  allocate_ids_async = _allocate_ids_async

  @classmethod
  def _get_by_id(cls, id, parent=None):
    """Returns a instance of Model class by ID.

    Args:
      id: A string or integer key ID.
      parent: Parent key of the model to get.

    Returns:
      A model instance or None if not found.
    """
    return cls._get_by_id_async(id, parent=parent).get_result()
  get_by_id = _get_by_id

  @classmethod
  def _get_by_id_async(cls, id, parent=None):
    """Returns a instance of Model class by ID.

>>>>>>> bfdf9889
    This is the asynchronous version of Model._get_by_id().
    """
    from ndb import tasklets
    key = Key(cls._get_kind(), id, parent=parent)
    return tasklets.get_context().get(key)
  get_by_id_async = _get_by_id_async


class Expando(Model):
  """Model subclass to support dynamic Property names and types.

  See the module docstring for details.
  """

  def _set_attributes(self, kwds):
    for name, value in kwds.iteritems():
      setattr(self, name, value)

  def __getattr__(self, name):
    if name.startswith('_'):
      return super(Expando, self).__getattr__(name)
    prop = self._properties.get(name)
    if prop is None:
      return super(Expando, self).__getattribute__(name)
    return prop._get_value(self)

  def __setattr__(self, name, value):
    if (name.startswith('_') or
        isinstance(getattr(self.__class__, name, None), (Property, property))):
      return super(Expando, self).__setattr__(name, value)
    self._clone_properties()
    if isinstance(value, Model):
      prop = StructuredProperty(Model, name)
    else:
      prop = GenericProperty(name)
    prop._code_name = name
    self._properties[name] = prop
    prop._set_value(self, value)

  def __delattr__(self, name):
    if (name.startswith('_') or
        isinstance(getattr(self.__class__, name, None), (Property, property))):
      return super(Expando, self).__delattr__(name)
    prop = self._properties.get(name)
    assert prop is not None
    prop._delete_value(self)
    assert prop not in self.__class__._properties
    del self._properties[name]


@datastore_rpc._positional(1)
def transaction(callback, retry=None, entity_group=None):
  """Run a callback in a transaction.

  Args:
    callback: A function or tasklet to be called.
    retry: Optional retry count (keyword only; default set by
      ndb.context.Context.transaction()).
    entity_group: Optional root key to use as transaction entity group
      (keyword only; defaults to the root part of the first key used
      in the transaction).

  Returns:
    Whatever callback() returns.

  Raises:
    Whatever callback() raises; datastore_errors.TransactionFailedError
    if the transaction failed.

  Note:
    To pass arguments to a callback function, use a lambda, e.g.
      def my_callback(key, inc):
        ...
      transaction(lambda: my_callback(Key(...), 1))
  """
  fut = transaction_async(callback, retry=retry, entity_group=entity_group)
  return fut.get_result()


@datastore_rpc._positional(1)
def transaction_async(callback, retry=None, entity_group=None):
  """Run a callback in a transaction.

  This is the asynchronous version of transaction().
  """
  from ndb import tasklets
  kwds = {}
  if retry is not None:
    kwds['retry'] = retry
  if entity_group is not None:
    kwds['entity_group'] = entity_group
  return tasklets.get_context().transaction(callback, **kwds)


def get_multi_async(keys):
  """Fetches a sequence of keys.

  Args:
    keys: A sequence of keys.

  Returns:
    A list of futures.
  """
  return [key.get_async() for key in keys]


def get_multi(keys):
  """Fetches a sequence of keys.

  Args:
    keys: A sequence of keys.

  Returns:
    A list whose items are either a Model instance or None if the key wasn't
    found.
  """
  return [future.get_result() for future in get_multi_async(keys)]


def put_multi_async(models):
  """Stores a sequence of Model instances.

  Args:
    models: A sequence of Model instances.

  Returns:
    A list of futures.
  """
  return [model.put_async() for model in models]


def put_multi(models):
  """Stores a sequence of Model instances.

  Args:
    models: A sequence of Model instances.

  Returns:
    A list with the stored keys.
  """
  return [future.get_result() for future in put_multi_async(models)]


def delete_multi_async(keys):
  """Deletes a sequence of keys.

  Returns:
    A list of futures.
  """
  return [key.delete_async() for key in keys]


def delete_multi(keys):
  """Deletes a sequence of keys.

  Args:
    keys: A sequence of keys.
  """
  # A list full of Nones!!!
  return [future.get_result() for future in delete_multi_async(keys)]


# Update __all__ to contain all Property and Exception subclasses.
for _name, _object in globals().items():
  if ((_name.endswith('Property') and issubclass(_object, Property)) or
      (_name.endswith('Error') and issubclass(_object, Exception))):
    __all__.append(_name)<|MERGE_RESOLUTION|>--- conflicted
+++ resolved
@@ -533,7 +533,6 @@
     for each item in the list, not for the list as a whole.
     """
     return value
-<<<<<<< HEAD
 
   def _do_validate(self, value):
     """Call all validations on the value.
@@ -558,32 +557,6 @@
   def _fix_up(self, code_name):
     """Internal helper called to tell the property its name.
 
-=======
-
-  def _do_validate(self, value):
-    """Call all validations on the value.
-
-    This first calls self._validate(), then the custom validator
-    function, and finally checks the choices.  It returns the value,
-    possibly modified in an idempotent way, or raises an exception.
-
-    Note that for a repeated Property this function should be called
-    for each item in the list, not for the list as a whole.
-    """
-    value = self._validate(value)
-    if self._validator is not None:
-      value = self._validator(self, value)
-    if self._choices is not None:
-      if value not in self._choices:
-        raise datastore_errors.BadValueError(
-          'Value %r for property %s is not an allowed choice' %
-          (value, self._name))
-    return value
-
-  def _fix_up(self, code_name):
-    """Internal helper called to tell the property its name.
-
->>>>>>> bfdf9889
     This is called by _fix_up_properties() which is called by
     MetaModel when finishing the construction of a Model subclass.
     The name passed in is the name of the class attribute to which the
@@ -683,48 +656,11 @@
 
   def _serialize(self, entity, pb, prefix='', parent_repeated=False):
     """Internal helper to serialize this property to a protocol buffer.
-<<<<<<< HEAD
-=======
 
     Subclasses may override this method.
 
     Args:
       entity: The entity, a Model (subclass) instance.
-      pb: The protocol buffer, an EntityProto instance.
-      prefix: Optional name prefix used for StructuredProperty
-        (if present, must end in '.').
-      parent_repeated: True if the parent (or an earlier ancestor)
-        is a repeated Property.
-    """
-    value = self._retrieve_value(entity)
-    if value is None and self._repeated:
-      value = []
-    elif not isinstance(value, list):
-      value = [value]
-    for val in value:
-      if self._repeated:
-        # Re-validate repeated values, since the user could have
-        # appended values to the list, bypassing validation.
-        val = self._do_validate(val)
-      if self._indexed:
-        p = pb.add_property()
-      else:
-        p = pb.add_raw_property()
-      p.set_name(prefix + self._name)
-      p.set_multiple(self._repeated or parent_repeated)
-      v = p.mutable_value()
-      if val is not None:
-        self._db_set_value(v, p, val)
-
-  def _deserialize(self, entity, p, depth=1):
-    """Internal helper to deserialize this property from a protocol buffer.
->>>>>>> bfdf9889
-
-    Subclasses may override this method.
-
-    Args:
-      entity: The entity, a Model (subclass) instance.
-<<<<<<< HEAD
       pb: The protocol buffer, an EntityProto instance.
       prefix: Optional name prefix used for StructuredProperty
         (if present, must end in '.').
@@ -793,6 +729,47 @@
       pass
 
 
+def _validate_key(value, entity=None):
+  if not isinstance(value, Key):
+    raise datastore_errors.BadValueError('Expected Key, got %r' % value)
+  if entity and entity.__class__ not in (Model, Expando):
+    if value.kind() != entity._get_kind():
+      raise KindError('Expected Key kind to be %s; received %s' %
+                      (entity._get_kind(), value.kind()))
+  return value
+
+
+class ModelKey(Property):
+  """Special property to store the Model key."""
+  def __init__(self):
+    self._name = '__key__'
+
+  def _comparison(self, op, value):
+    from ndb.query import FilterNode  # Import late to avoid circular imports.
+    if value is not None:
+      value = self._validate(value)
+      return FilterNode(self._name, op, datastore_types.Key(value.urlsafe()))
+    raise datastore_errors.BadValueError(
+        "__key__ filter query can't be compared to None")
+
+  def _validate(self, value):
+    return _validate_key(value)
+
+  def _set_value(self, entity, value):
+    """Setter for key attribute."""
+    if value is not None:
+      value = _validate_key(value, entity=entity)
+    entity._key = value
+
+  def _get_value(self, entity):
+    """Getter for key attribute."""
+    return entity._key
+
+  def _delete_value(self, entity):
+    """Deleter for key attribute."""
+    entity._key = None
+
+
 class BooleanProperty(Property):
   """A Property whose value is a Python bool."""
   # TODO: Allow int/long values equal to 0 or 1?
@@ -1157,390 +1134,10 @@
     if (not isinstance(value, datetime.date) or
         isinstance(value, datetime.datetime)):
       raise datastore_errors.BadValueError('Expected date, got %r' %
-=======
-      p: A Property Message object (a protocol buffer).
-      depth: Optional nesting depth, default 1 (unused here, but used
-        by some subclasses that override this method).
-    """
-    v = p.value()
-    val = self._db_get_value(v, p)
-    if self._repeated:
-      if self._has_value(entity):
-        value = self._retrieve_value(entity)
-        if not isinstance(value, list):
-          value = [value]
-        value.append(val)
-      else:
-        value = [val]
-    else:
-      if not self._has_value(entity):
-        value = val
-      else:
-        oldval = self._retrieve_value(entity)
-        # Maybe upgrade to a list property.  Or ignore null.
-        if val is None:
-          value = oldval
-        elif oldval is None:
-          value = val
-        elif isinstance(oldval, list):
-          oldval.append(val)
-          value = oldval
-        else:
-          value = [oldval, val]
-    try:
-      self._store_value(entity, value)
-    except ComputedPropertyError, e:
-      pass
-
-
-def _validate_key(value, entity=None):
-  if not isinstance(value, Key):
-    raise datastore_errors.BadValueError('Expected Key, got %r' % value)
-  if entity and entity.__class__ not in (Model, Expando):
-    if value.kind() != entity._get_kind():
-      raise KindError('Expected Key kind to be %s; received %s' %
-                      (entity._get_kind(), value.kind()))
-  return value
-
-
-class ModelKey(Property):
-  """Special property to store the Model key."""
-  def __init__(self):
-    self._name = '__key__'
-
-  def _comparison(self, op, value):
-    from ndb.query import FilterNode  # Import late to avoid circular imports.
-    if value is not None:
-      value = self._validate(value)
-      return FilterNode(self._name, op, datastore_types.Key(value.urlsafe()))
-    raise datastore_errors.BadValueError(
-        "__key__ filter query can't be compared to None")
-
-  def _validate(self, value):
-    return _validate_key(value)
-
-  def _set_value(self, entity, value):
-    """Setter for key attribute."""
-    if value is not None:
-      value = _validate_key(value, entity=entity)
-    entity._key = value
-
-  def _get_value(self, entity):
-    """Getter for key attribute."""
-    return entity._key
-
-  def _delete_value(self, entity):
-    """Deleter for key attribute."""
-    entity._key = None
-
-
-class BooleanProperty(Property):
-  """A Property whose value is a Python bool."""
-  # TODO: Allow int/long values equal to 0 or 1?
-
-  def _validate(self, value):
-    if not isinstance(value, bool):
-      raise datastore_errors.BadValueError('Expected bool, got %r' %
                                            (value,))
     return value
 
-  def _db_set_value(self, v, p, value):
-    assert isinstance(value, bool), (self._name)
-    v.set_booleanvalue(value)
-
-  def _db_get_value(self, v, p):
-    if not v.has_booleanvalue():
-      return None
-    # The booleanvalue field is an int32, so booleanvalue() returns an
-    # int, hence the conversion.
-    return bool(v.booleanvalue())
-
-
-class IntegerProperty(Property):
-  """A Property whose value is a Python int or long (or bool)."""
-
-  def _validate(self, value):
-    if not isinstance(value, (int, long)):
-      raise datastore_errors.BadValueError('Expected integer, got %r' %
-                                           (value,))
-    return int(value)
-
-  def _db_set_value(self, v, p, value):
-    assert isinstance(value, (bool, int, long)), (self._name)
-    v.set_int64value(value)
-
-  def _db_get_value(self, v, p):
-    if not v.has_int64value():
-      return None
-    return int(v.int64value())
-
-
-class FloatProperty(Property):
-  """A Property whose value is a Python float.
-
-  Note: int, long and bool are also allowed.
-  """
-
-  def _validate(self, value):
-    if not isinstance(value, (int, long, float)):
-      raise datastore_errors.BadValueError('Expected float, got %r' %
-                                           (value,))
-    return float(value)
-
-  def _db_set_value(self, v, p, value):
-    assert isinstance(value, (bool, int, long, float)), (self._name)
-    v.set_doublevalue(float(value))
-
-  def _db_get_value(self, v, p):
-    if not v.has_doublevalue():
-      return None
-    return v.doublevalue()
-
-
-class StringProperty(Property):
-  """A Property whose value is a text string."""
-  # TODO: Enforce size limit when indexed.
-
-  def _validate(self, value):
-    if not isinstance(value, basestring):
-      raise datastore_errors.BadValueError('Expected string, got %r' %
-                                           (value,))
-    # TODO: Always convert to Unicode?  But what if it's unconvertible?
-    return value
-
-  def _db_set_value(self, v, p, value):
-    assert isinstance(value, basestring)
-    if isinstance(value, unicode):
-      value = value.encode('utf-8')
-    v.set_stringvalue(value)
-    if not self._indexed:
-      p.set_meaning(entity_pb.Property.TEXT)
-
-  def _db_get_value(self, v, p):
-    if not v.has_stringvalue():
-      return None
-    raw = v.stringvalue()
-    try:
-      raw.decode('ascii')
-      return raw  # Don't bother with Unicode in this case
-    except UnicodeDecodeError:
-      try:
-        value = raw.decode('utf-8')
-        return value
-      except UnicodeDecodeError:
-        return raw
-
-
-class TextProperty(StringProperty):
-  """An unindexed Property whose value is a text string of unlimited length."""
-  # TODO: Maybe just use StringProperty(indexed=False)?
-
-  _indexed = False
-
-  def __init__(self, *args, **kwds):
-    super(TextProperty, self).__init__(*args, **kwds)
-    assert not self._indexed
-
-
-class BlobProperty(Property):
-  """A Property whose value is a byte string."""
-  # TODO: Enforce size limit when indexed.
-
-  _indexed = False
-
-  def _validate(self, value):
-    if not isinstance(value, str):
-      raise datastore_errors.BadValueError('Expected 8-bit string, got %r' %
-                                           (value,))
-    return value
-
-  def _db_set_value(self, v, p, value):
-    assert isinstance(value, str)
-    v.set_stringvalue(value)
-    if self._indexed:
-      p.set_meaning(entity_pb.Property.BYTESTRING)
-    else:
-      p.set_meaning(entity_pb.Property.BLOB)
-
-  def _db_get_value(self, v, p):
-    if not v.has_stringvalue():
-      return None
-    return v.stringvalue()
-
-
-class GeoPt(tuple):
-  """A geographical point.  This is a tuple subclass and immutable.
-
-  Fields:
-    lat: latitude, a float in degrees with abs() <= 90.
-    lon: longitude, a float in degrees with abs() <= 180.
-  """
-
-  # TODO: Use collections.namedtuple once we can drop Python 2.5 support.
-
-  __slots__ = []
-
-  def __new__(cls, lat=0.0, lon=0.0):
-    # TODO: assert abs(lat) <= 90 and abs(lon) <= 180 ?
-    # TODO: allow construction from a string of the form <float>, <float>?
-    return tuple.__new__(cls, (float(lat), float(lon)))
-
-  @property
-  def lat(self):
-    """The latitude (in degrees north of the equator, abs() <= 90)."""
-    return self[0]
-
-  @property
-  def lon(self):
-    """The longitude (in degrees west of Greenwich, abs() <= 180)."""
-    return self[1]
-
-  def __repr__(self):
-    return '%s(%.16g, %.16g)' % (self.__class__.__name__, self.lat, self.lon)
-
-
-class GeoPtProperty(Property):
-  """A Property whose value is a GeoPt."""
-
-  def _validate(self, value):
-    if not isinstance(value, GeoPt):
-      raise datastore_errors.BadValueError('Expected GeoPt, got %r' %
-                                           (value,))
-    return value
-
-  def _db_set_value(self, v, p, value):
-    assert isinstance(value, GeoPt), (self._name)
-    pv = v.mutable_pointvalue()
-    pv.set_x(value.lat)
-    pv.set_y(value.lon)
-
-  def _db_get_value(self, v, p):
-    if not v.has_pointvalue():
-      return None
-    pv = v.pointvalue()
-    return GeoPt(pv.x(), pv.y())
-
-
-def _unpack_user(v):
-  """Internal helper to unpack a User value from a protocol buffer."""
-  uv = v.uservalue()
-  email = unicode(uv.email().decode('utf-8'))
-  auth_domain = unicode(uv.auth_domain().decode('utf-8'))
-  obfuscated_gaiaid = uv.obfuscated_gaiaid().decode('utf-8')
-  obfuscated_gaiaid = unicode(obfuscated_gaiaid)
-
-  federated_identity = None
-  if uv.has_federated_identity():
-    federated_identity = unicode(
-        uv.federated_identity().decode('utf-8'))
-
-  value = users.User(email=email,
-                     _auth_domain=auth_domain,
-                     _user_id=obfuscated_gaiaid,
-                     federated_identity=federated_identity)
-  return value
-
-
-class UserProperty(Property):
-  """A Property whose value is a User object.
-
-  Note: this exists for backwards compatibility with existing
-  datastore schemas only; we do not recommend storing User objects
-  directly in the datastore, but instead recommend storing the
-  user.user_id() value.
-  """
-
-  def _validate(self, value):
-    if not isinstance(value, users.User):
-      raise datastore_errors.BadValueError('Expected User, got %r' %
-                                           (value,))
-    return value
-
-  def _db_set_value(self, v, p, value):
-    datastore_types.PackUser(p.name(), value, v)
-
-  def _db_get_value(self, v, p):
-    return _unpack_user(v)
-
-
-class KeyProperty(Property):
-  """A Property whose value is a Key object."""
-  # TODO: optionally check the kind (or maybe require this?)
-
-  def _validate(self, value):
-    if not isinstance(value, Key):
-      raise datastore_errors.BadValueError('Expected Key, got %r' % (value,))
-    # Reject incomplete keys.
-    if not value.id():
-      raise datastore_errors.BadValueError('Expected complete Key, got %r' %
-                                           (value,))
-    return value
-
-  def _db_set_value(self, v, p, value):
-    assert isinstance(value, Key)
-    # See datastore_types.PackKey
-    ref = value._reference()  # Don't copy
-    rv = v.mutable_referencevalue()  # A Reference
-    rv.set_app(ref.app())
-    if ref.has_name_space():
-      rv.set_name_space(ref.name_space())
-    for elem in ref.path().element_list():
-      rv.add_pathelement().CopyFrom(elem)
-
-  def _db_get_value(self, v, p):
-    if not v.has_referencevalue():
-      return None
-    ref = entity_pb.Reference()
-    rv = v.referencevalue()
-    if rv.has_app():
-      ref.set_app(rv.app())
-    if rv.has_name_space():
-      ref.set_name_space(rv.name_space())
-    path = ref.mutable_path()
-    for elem in rv.pathelement_list():
-      path.add_element().CopyFrom(elem)
-    return Key(reference=ref)
-
-
-# Todo: BlobKeyProperty.
-
-
-# The Epoch (a zero POSIX timestamp).
-_EPOCH = datetime.datetime.utcfromtimestamp(0)
-
-class DateTimeProperty(Property):
-  """A Property whose value is a datetime object.
-
-  NOTE: Unlike Django, auto_now_add can be overridden by setting the
-  value before writing the entity.  And unlike classic db, auto_now
-  does not supply a default value.  Also unlike classic db, when the
-  entity is written, the property values are updated to match what
-  was written.  Finally, beware that this also updates the value in
-  the in-process cache, *and* that auto_now_add may interact weirdly
-  with transaction retries (a retry of a property with auto_now_add
-  set will reuse the value that was set on the first try).
-  """
-
-  _attributes = Property._attributes + ['_auto_now', '_auto_now_add']
-
-  @datastore_rpc._positional(1 + Property._positional)
-  def __init__(self, name=None, auto_now=False, auto_now_add=False, **kwds):
-    super(DateTimeProperty, self).__init__(name=name, **kwds)
-    if self._repeated:
-      assert not auto_now
-      assert not auto_now_add
-    self._auto_now = auto_now
-    self._auto_now_add = auto_now_add
-
-  def _validate(self, value):
-    if not isinstance(value, datetime.datetime):
-      raise datastore_errors.BadValueError('Expected datetime, got %r' %
->>>>>>> bfdf9889
-                                           (value,))
-    return value
-
   def _now(self):
-<<<<<<< HEAD
     return datetime.date.today()
 
   def _db_set_value(self, v, p, value):
@@ -1571,49 +1168,8 @@
   def _db_get_value(self, v, p):
     value = super(TimeProperty, self)._db_get_value(v, p)
     return value.time()
-=======
-    return datetime.datetime.now()
-
-  def _serialize(self, entity, *rest):
-    if (self._auto_now or
-        (self._auto_now_add and self._retrieve_value(entity) is None)):
-      value = self._now()
-      self._store_value(entity, value)
-    super(DateTimeProperty, self)._serialize(entity, *rest)
-
-  def _db_set_value(self, v, p, value):
-    assert isinstance(value, datetime.datetime)
-    assert value.tzinfo is None
-    dt = value - _EPOCH
-    ival = dt.microseconds + 1000000 * (dt.seconds + 24*3600 * dt.days)
-    v.set_int64value(ival)
-    p.set_meaning(entity_pb.Property.GD_WHEN)
-
-  def _db_get_value(self, v, p):
-    if not v.has_int64value():
-      return None
-    ival = v.int64value()
-    return _EPOCH + datetime.timedelta(microseconds=ival)
-
-
-def _date_to_datetime(value):
-  """Convert a date to a datetime for datastore storage.
-
-  Args:
-    value: A datetime.date object.
-
-  Returns:
-    A datetime object with time set to 0:00.
-  """
-  assert isinstance(value, datetime.date)
-  return datetime.datetime(value.year, value.month, value.day)
-
->>>>>>> bfdf9889
-
-def _time_to_datetime(value):
-  """Convert a time to a datetime for datastore storage.
-
-<<<<<<< HEAD
+
+
 class StructuredProperty(Property):
   """A Property whose value is itself an entity.
 
@@ -1633,24 +1189,11 @@
     if self._repeated:
       assert not modelclass._has_repeated
     self._modelclass = modelclass
-=======
-  Args:
-    value: A datetime.time object.
-
-  Returns:
-    A datetime object with date set to 1970-01-01.
-  """
-  assert isinstance(value, datetime.time)
-  return datetime.datetime(1970, 1, 1,
-                           value.hour, value.minute, value.second,
-                           value.microsecond)
->>>>>>> bfdf9889
 
   def _fix_up(self, code_name):
     super(StructuredProperty, self)._fix_up(code_name)
     self._fix_up_nested_properties()
 
-<<<<<<< HEAD
   def _fix_up_nested_properties(self):
     for name, prop in self._modelclass._properties.iteritems():
       prop_copy = copy.copy(prop)
@@ -1802,44 +1345,9 @@
     if not isinstance(value, self._modelclass):
       raise datastore_errors.BadValueError('Expected %s instance, got %r' %
                                            (self._modelclass.__name__, value))
-=======
-class DateProperty(DateTimeProperty):
-  """A Property whose value is a date object."""
-
-  def _validate(self, value):
-    if (not isinstance(value, datetime.date) or
-        isinstance(value, datetime.datetime)):
-      raise datastore_errors.BadValueError('Expected date, got %r' %
-                                           (value,))
     return value
 
-  def _now(self):
-    return datetime.date.today()
-
   def _db_set_value(self, v, p, value):
-    value = _date_to_datetime(value)
-    super(DateProperty, self)._db_set_value(v, p, value)
-
-  def _db_get_value(self, v, p):
-    value = super(DateProperty, self)._db_get_value(v, p)
-    return value.date()
-
-
-class TimeProperty(DateTimeProperty):
-  """A Property whose value is a time object."""
-
-  def _validate(self, value):
-    if not isinstance(value, datetime.time):
-      raise datastore_errors.BadValueError('Expected time, got %r' %
-                                           (value,))
->>>>>>> bfdf9889
-    return value
-
-  def _now(self):
-    return datetime.datetime.now().time()
-
-  def _db_set_value(self, v, p, value):
-<<<<<<< HEAD
     pb = value._to_pb()
     serialized = pb.Encode()
     if self._compressed:
@@ -2041,817 +1549,6 @@
   The kind is normally equal to the class name (exclusive of the
   module name or any other parent scope).  To override the kind,
   define a class method named _get_kind(), as follows:
-=======
-    value = _time_to_datetime(value)
-    super(TimeProperty, self)._db_set_value(v, p, value)
-
-  def _db_get_value(self, v, p):
-    value = super(TimeProperty, self)._db_get_value(v, p)
-    return value.time()
-
-
-class StructuredProperty(Property):
-  """A Property whose value is itself an entity.
-
-  The values of the sub-entity are indexed and can be queried.
-
-  See the module docstring for details.
-  """
-
-  _modelclass = None
-
-  _attributes = ['_modelclass'] + Property._attributes
-  _positional = 2
-
-  @datastore_rpc._positional(1 + _positional)
-  def __init__(self, modelclass, name=None, **kwds):
-    super(StructuredProperty, self).__init__(name=name, **kwds)
-    if self._repeated:
-      assert not modelclass._has_repeated
-    self._modelclass = modelclass
-
-  def _fix_up(self, code_name):
-    super(StructuredProperty, self)._fix_up(code_name)
-    self._fix_up_nested_properties()
-
-  def _fix_up_nested_properties(self):
-    for name, prop in self._modelclass._properties.iteritems():
-      prop_copy = copy.copy(prop)
-      prop_copy._name = self._name + '.' + prop._name
-      if isinstance(prop_copy, StructuredProperty):
-        # Guard against simple recursive model definitions.
-        # See model_test: testRecursiveStructuredProperty().
-        # TODO: Guard against indirect recursion.
-        if prop_copy._modelclass is not self._modelclass:
-          prop_copy._fix_up_nested_properties()
-      setattr(self, prop._code_name, prop_copy)
-
-  def _comparison(self, op, value):
-    if op != '=':
-      raise datastore_errors.BadFilterError(
-        'StructuredProperty filter can only use ==')
-    # Import late to avoid circular imports.
-    from ndb.query import FilterNode, ConjunctionNode, PostFilterNode
-    value = self._validate(value)  # None is not allowed!
-    filters = []
-    for name, prop in value._properties.iteritems():
-      val = prop._retrieve_value(value)
-      if val is not None:
-        filters.append(FilterNode(self._name + '.' + name, op, val))
-    if not filters:
-      raise datastore_errors.BadFilterError(
-        'StructuredProperty filter without any values')
-    if len(filters) == 1:
-      return filters[0]
-    filters.append(PostFilterNode(self._filter_func, value))
-    return ConjunctionNode(filters)
-
-  def _filter_func(self, value, entity):
-    if isinstance(entity, Key):
-      raise datastore_errors.BadQueryError(
-        'StructuredProperty filter cannot be used with keys_only query')
-    subentities = getattr(entity, self._code_name, None)
-    if subentities is None:
-      return False
-    if not isinstance(subentities, list):
-      subentities = [subentities]
-    for subentity in subentities:
-      for name, prop in value._properties.iteritems():
-        val = prop._retrieve_value(value)
-        if val is not None:
-          if prop._retrieve_value(subentity) != val:
-            break
-      else:
-        return True
-    return False
-
-  def _validate(self, value):
-    if not isinstance(value, self._modelclass):
-      raise datastore_errors.BadValueError('Expected %s instance, got %r' %
-                                           (self._modelclass.__name__, value))
-    return value
-
-  def _serialize(self, entity, pb, prefix='', parent_repeated=False):
-    # entity -> pb; pb is an EntityProto message
-    value = self._retrieve_value(entity)
-    if value is None:
-      # TODO: Is this the right thing for queries?
-      # Skip structured values that are None.
-      return
-    cls = self._modelclass
-    if self._repeated:
-      assert isinstance(value, list)
-      values = value
-    else:
-      assert isinstance(value, cls)
-      values = [value]
-    for value in values:
-      # TODO: Avoid re-sorting for repeated values.
-      for name, prop in sorted(value._properties.iteritems()):
-        prop._serialize(value, pb, prefix + self._name + '.',
-                       self._repeated or parent_repeated)
-
-  def _deserialize(self, entity, p, depth=1):
-    if not self._repeated:
-      subentity = self._retrieve_value(entity)
-      if subentity is None:
-        subentity = self._modelclass()
-        self._store_value(entity, subentity)
-      assert isinstance(subentity, self._modelclass)
-      prop = subentity._get_property_for(p, depth=depth)
-      prop._deserialize(subentity, p, depth + 1)
-      return
-
-    # The repeated case is more complicated.
-    # TODO: Prove we won't get here for orphans.
-    name = p.name()
-    parts = name.split('.')
-    assert len(parts) > depth, (depth, name, parts)
-    next = parts[depth]
-    prop = self._modelclass._properties.get(next)
-    assert prop is not None  # QED
-
-    values = self._retrieve_value(entity)
-    if values is None:
-      values = []
-    elif not isinstance(values, list):
-      values = [values]
-    self._store_value(entity, values)
-    # Find the first subentity that doesn't have a value for this
-    # property yet.
-    for sub in values:
-      assert isinstance(sub, self._modelclass)
-      if not prop._has_value(sub):
-        subentity = sub
-        break
-    else:
-      subentity = self._modelclass()
-      values.append(subentity)
-    prop._deserialize(subentity, p, depth + 1)
-
-
-# A custom 'meaning' for compressed blobs.
-_MEANING_COMPRESSED = 18
-
-
-class LocalStructuredProperty(Property):
-  """Substructure that is serialized to an opaque blob.
-
-  This looks like StructuredProperty on the Python side, but is
-  written to the datastore as a single opaque blob.  It is not indexed
-  and you cannot query for subproperties.  On the other hand, the
-  on-disk representation is more efficient and can be made even more
-  efficient by passing compressed=True, which compresses the blob
-  data using gzip.
-  """
-
-  _indexed = False
-  _compressed = False
-  _modelclass = None
-
-  _attributes = ['_modelclass'] + Property._attributes + ['_compressed']
-  _positional = 2
-
-  @datastore_rpc._positional(1 + _positional)
-  def __init__(self, modelclass, name=None, compressed=False, **kwds):
-    super(LocalStructuredProperty, self).__init__(name=name, **kwds)
-    assert not self._indexed
-    if self._repeated:
-      assert not modelclass._has_repeated
-    self._modelclass = modelclass
-    self._compressed = compressed
-
-  def _validate(self, value):
-    if not isinstance(value, self._modelclass):
-      raise datastore_errors.BadValueError('Expected %s instance, got %r' %
-                                           (self._modelclass.__name__, value))
-    return value
-
-  def _db_set_value(self, v, p, value):
-    pb = value._to_pb()
-    serialized = pb.Encode()
-    if self._compressed:
-      p.set_meaning(_MEANING_COMPRESSED)
-      v.set_stringvalue(zlib.compress(serialized))
-    else:
-      p.set_meaning(entity_pb.Property.BLOB)
-      v.set_stringvalue(serialized)
-
-  def _db_get_value(self, v, p):
-    if not v.has_stringvalue():
-      return None
-    serialized = v.stringvalue()
-    if p.has_meaning() and p.meaning() == _MEANING_COMPRESSED:
-      serialized = zlib.decompress(serialized)
-    pb = entity_pb.EntityProto(serialized)
-    return self._modelclass._from_pb(pb, set_key=False)
->>>>>>> bfdf9889
-
-    class MyModel(Model):
-      @classmethod
-      def _get_kind(cls):
-        return 'AnotherKind'
-  """
-
-<<<<<<< HEAD
-  __metaclass__ = MetaModel
-
-  # Class variables updated by _fix_up_properties()
-  _properties = None
-  _has_repeated = False
-  _kind_map = {}  # Dict mapping {kind: Model subclass}
-
-  # Defaults for instance variables.
-  _key = None
-  _values = None
-
-  @datastore_rpc._positional(1)
-  def __init__(self, key=None, id=None, parent=None, **kwds):
-    """Creates a new instance of this model (a.k.a. as an entity).
-
-    The new entity must be written to the datastore using an explicit
-    call to .put().
-
-    Args:
-      key: Key instance for this model. If key is used, id and parent must
-        be None.
-      id: Key id for this model. If id is used, key must be None.
-      parent: Key instance for the parent model or None for a top-level one.
-        If parent is used, key must be None.
-      **kwds: Keyword arguments mapping to properties of this model.
-
-    Note: you cannot define a property named key; the .key attribute
-    always refers to the entity's key.  But you can define properties
-    named id or parent.  Values for the latter cannot be passed
-    through the constructor, but can be assigned to entity attributes
-    after the entity has been created.
-    """
-    if key is not None:
-      if id is not None:
-        raise datastore_errors.BadArgumentError(
-            'Model constructor accepts key or id, not both.')
-      if parent is not None:
-        raise datastore_errors.BadArgumentError(
-            'Model constructor accepts key or parent, not both.')
-      # Using _setkey() here to trigger the basic Key checks.
-      # self.key = key doesn't work because of Expando's __setattr__().
-      self._setkey(key)
-    elif id is not None or parent is not None:
-      # When parent is set but id is not, we have an incomplete key.
-      # Key construction will fail with invalid ids or parents, so no check
-      # is needed.
-      # TODO: should this be restricted to string ids?
-      self._key = Key(self._get_kind(), id, parent=parent)
-
-    self._values = {}
-    self._set_attributes(kwds)
-
-  def _populate(self, **kwds):
-    """Populate an instance from keyword arguments.
-
-    Each keyword argument will be used to set a corresponding
-    property.  Keywords must refer to valid property name.  This is
-    similar to passing keyword arguments to the Model constructor,
-    except that no provisions for key, id or parent are made.
-    """
-    self._set_attributes(kwds)
-  populate = _populate
-
-  def _set_attributes(self, kwds):
-    """Internal helper to set attributes from keyword arguments.
-
-    Expando overrides this.
-    """
-    cls = self.__class__
-    for name, value in kwds.iteritems():
-      prop = getattr(cls, name)  # Raises AttributeError for unknown properties.
-      assert isinstance(prop, Property)
-      prop._set_value(self, value)
-
-  def _find_uninitialized(self):
-    """Internal helper to find uninitialized properties.
-
-    Returns:
-      A set of property names.
-    """
-    return set(name
-               for name, prop in self._properties.iteritems()
-               if not prop._is_initialized(self))
-
-  def _check_initialized(self):
-    """Internal helper to check for uninitialized properties.
-
-    Raises:
-      BadValueError if it finds any.
-    """
-    baddies = self._find_uninitialized()
-    if baddies:
-      raise datastore_errors.BadValueError(
-        'Entity has uninitialized properties: %s' % ', '.join(baddies))
-
-  def __repr__(self):
-    """Return an unambiguous string representation of an entity."""
-    args = []
-    done = set()
-    for prop in self._properties.itervalues():
-      if prop._has_value(self):
-        args.append('%s=%r' % (prop._code_name, prop._retrieve_value(self)))
-        done.add(prop._name)
-    args.sort()
-    if self._key is not None:
-      args.insert(0, 'key=%r' % self._key)
-    s = '%s(%s)' % (self.__class__.__name__, ', '.join(args))
-    return s
-
-  @classmethod
-  def _get_kind(cls):
-    """Return the kind name for this class.
-
-    This defaults to cls.__name__; users may overrid this to give a
-    class a different on-disk name than its class name.
-    """
-    return cls.__name__
-
-  @classmethod
-  def _get_kind_map(cls):
-    """Internal helper to return the kind map."""
-    return cls._kind_map
-
-  @classmethod
-  def _reset_kind_map(cls):
-    """Clear the kind map.  Useful for testing."""
-    cls._kind_map.clear()
-
-  def _has_complete_key(self):
-    """Return whether this entity has a complete key."""
-    return self._key is not None and self._key.id() is not None
-
-  def _getkey(self):
-    """Getter for key attribute."""
-    return self._key
-
-  def _setkey(self, key):
-    """Setter for key attribute."""
-    if key is not None:
-      if not isinstance(key, Key):
-        raise datastore_errors.BadArgumentError(
-            'Expected Key instance, got %r' % key)
-      if self.__class__ not in (Model, Expando):
-        if key.kind() != self._get_kind():
-          raise KindError('Expected Key kind to be %s; received %s' %
-                          (self._get_kind(), key.kind()))
-    self._key = key
-
-  def _delkey(self):
-    """Deleter for key attribute."""
-    self._key = None
-
-  key = property(_getkey, _setkey, _delkey,
-                 """The Key of an entity, or None if not set yet.""")
-
-  def __hash__(self):
-    """Dummy hash function.
-
-    Raises:
-      Always TypeError to emphasize that entities are mutable.
-    """
-    raise TypeError('Model is not immutable')
-
-  def __eq__(self, other):
-    """Compare two entities of the same class for equality."""
-    if other.__class__ is not self.__class__:
-      return NotImplemented
-    # It's okay to use private names -- we're the same class
-    if self._key != other._key:
-      # TODO: If one key is None and the other is an explicit
-      # incomplete key of the simplest form, this should be OK.
-      return False
-    return self._equivalent(other)
-
-  def _equivalent(self, other):
-    """Compare two entities of the same class, excluding keys."""
-    assert other.__class__ is self.__class__  # TODO: What about subclasses?
-    # It's all about determining inequality early.
-    if len(self._properties) != len(other._properties):
-      return False  # Can only happen for Expandos.
-    my_prop_names = set(self._properties.iterkeys())
-    their_prop_names = set(other._properties.iterkeys())
-    if my_prop_names != their_prop_names:
-      return False  # Again, only possible for Expandos.
-    for name in my_prop_names:
-      my_value = self._properties[name]._get_value(self)
-      their_value = other._properties[name]._get_value(other)
-      if my_value != their_value:
-        return False
-    return True
-
-  def __ne__(self, other):
-    """Implement self != other as not(self == other)."""
-    eq = self.__eq__(other)
-    if eq is NotImplemented:
-      return NotImplemented
-    return not eq
-
-  def _to_pb(self, pb=None):
-    """Internal helper to turn an entity into an EntityProto protobuf."""
-    self._check_initialized()
-    if pb is None:
-      pb = entity_pb.EntityProto()
-
-    # TODO: Move the key stuff into ModelAdapter.entity_to_pb()?
-    key = self._key
-    if key is None:
-      pairs = [(self._get_kind(), None)]
-      ref = ndb.key._ReferenceFromPairs(pairs, reference=pb.mutable_key())
-    else:
-      ref = key._reference()  # Don't copy
-      pb.mutable_key().CopyFrom(ref)
-    group = pb.mutable_entity_group()  # Must initialize this.
-    # To work around an SDK issue, only set the entity group if the
-    # full key is complete.  TODO: Remove the top test once fixed.
-    if key is not None and key.id():
-      elem = ref.path().element(0)
-      if elem.id() or elem.name():
-        group.add_element().CopyFrom(elem)
-
-    for name, prop in sorted(self._properties.iteritems()):
-      prop._serialize(self, pb)
-
-    return pb
-
-  @classmethod
-  def _from_pb(cls, pb, set_key=True):
-    """Internal helper to create an entity from an EntityProto protobuf."""
-    assert isinstance(pb, entity_pb.EntityProto)
-    ent = cls()
-
-    # TODO: Move the key stuff into ModelAdapter.pb_to_entity()?
-    if set_key and pb.has_key():
-      ent._key = Key(reference=pb.key())
-
-    indexed_properties = pb.property_list()
-    unindexed_properties = pb.raw_property_list()
-    for plist in [indexed_properties, unindexed_properties]:
-      for p in plist:
-        prop = ent._get_property_for(p, plist is indexed_properties)
-        prop._deserialize(ent, p)
-
-    return ent
-
-  def _get_property_for(self, p, indexed=True, depth=0):
-    """Internal helper to get the Property for a protobuf-level property."""
-    name = p.name()
-    parts = name.split('.')
-    assert len(parts) > depth, (p.name(), parts, depth)
-    next = parts[depth]
-    prop = self._properties.get(next)
-    if prop is None:
-      prop = self._fake_property(p, next, indexed)
-    return prop
-
-  def _clone_properties(self):
-    """Internal helper to clone self._properties if necessary."""
-    cls = self.__class__
-    if self._properties is cls._properties:
-      self._properties = dict(cls._properties)
-
-  def _fake_property(self, p, next, indexed=True):
-    """Internal helper to create a fake Property."""
-    self._clone_properties()
-    if p.name() != next and not p.name().endswith('.' + next):
-      prop = StructuredProperty(Expando, next)
-      self._values[prop._name] = Expando()
-    else:
-      prop = GenericProperty(next,
-                             repeated=p.multiple(),
-                             indexed=indexed)
-    self._properties[prop._name] = prop
-    return prop
-
-  @classmethod
-  def _fix_up_properties(cls):
-    """Fix up the properties by calling their _fix_up() method.
-
-    Note: This is called by MetaModel, but may also be called manually
-    after dynamically updating a model class.
-    """
-    cls._properties = {}  # Map of {name: Property}
-    if cls.__module__ == __name__:  # Skip the classes in *this* file.
-      return
-    for name in set(dir(cls)):
-      prop = getattr(cls, name, None)
-      if isinstance(prop, Property):
-        assert not name.startswith('_')
-        # TODO: Tell prop the class, for error message.
-        prop._fix_up(name)
-        if prop._repeated:
-          cls._has_repeated = True
-        cls._properties[prop._name] = prop
-    cls._kind_map[cls._get_kind()] = cls
-
-  # Datastore API using the default context.
-  # These use local import since otherwise they'd be recursive imports.
-
-  @classmethod
-  def _query(cls, *args, **kwds):
-    """Create a Query object for this class.
-
-    Keyword arguments are passed to the Query() constructor.  If
-    positional arguments are given they are used to apply an initial
-    filter.
-
-    Returns:
-      A Query object.
-    """
-    from ndb.query import Query  # Import late to avoid circular imports.
-    qry = Query(kind=cls._get_kind(), **kwds)
-    if args:
-      qry = qry.filter(*args)
-    return qry
-  query = _query
-
-  def _put(self):
-    """Write this entity to the datastore.
-
-    If the operation creates or completes a key, the entity's key
-    attribute is set to the new, complete key.
-
-    Returns:
-      The key for the entity.  This is always a complete key.
-    """
-    return self._put_async().get_result()
-  put = _put
-
-  def _put_async(self):
-    """Write this entity to the datastore.
-
-    This is the asynchronous version of Model._put().
-    """
-    from ndb import tasklets
-    return tasklets.get_context().put(self)
-  put_async = _put_async
-
-  @classmethod
-  def _get_or_insert(cls, name, parent=None, **kwds):
-    """Transactionally retrieves an existing entity or creates a new one.
-
-    Args:
-      name: Key name to retrieve or create.
-      parent: Parent entity key, if any.
-      **kwds: Keyword arguments to pass to the constructor of the model class
-        if an instance for the specified key name does not already exist. If
-        an instance with the supplied key_name and parent already exists,
-        these arguments will be discarded.
-
-    Returns:
-      Existing instance of Model class with the specified key name and parent
-      or a new one that has just been created.
-    """
-    return cls._get_or_insert_async(name=name, parent=parent,
-                                    **kwds).get_result()
-  get_or_insert = _get_or_insert
-
-  @classmethod
-  def _get_or_insert_async(cls, name, parent=None, **kwds):
-    """Transactionally retrieves an existing entity or creates a new one.
-
-    This is the asynchronous version of Model._get_or_insert().
-    """
-    from ndb import tasklets
-    ctx = tasklets.get_context()
-    return ctx.get_or_insert(cls, name=name, parent=parent, **kwds)
-  get_or_insert_async = _get_or_insert_async
-
-  @classmethod
-  def _allocate_ids(cls, size=None, max=None, parent=None):
-    """Allocates a range of key IDs for this model class.
-
-    Args:
-      size: Number of IDs to allocate. Either size or max can be specified,
-        not both.
-      max: Maximum ID to allocate. Either size or max can be specified,
-        not both.
-      parent: Parent key for which the IDs will be allocated.
-
-    Returns:
-      A tuple with (start, end) for the allocated range, inclusive.
-    """
-    return cls._allocate_ids_async(size=size, max=max,
-                                   parent=parent).get_result()
-  allocate_ids = _allocate_ids
-
-  @classmethod
-  def _allocate_ids_async(cls, size=None, max=None, parent=None):
-    """Allocates a range of key IDs for this model class.
-
-    This is the asynchronous version of Model._allocate_ids().
-    """
-    from ndb import tasklets
-    key = Key(cls._get_kind(), None, parent=parent)
-    return tasklets.get_context().allocate_ids(key, size=size, max=max)
-  allocate_ids_async = _allocate_ids_async
-
-  @classmethod
-  def _get_by_id(cls, id, parent=None):
-    """Returns a instance of Model class by ID.
-
-    Args:
-      id: A string or integer key ID.
-      parent: Parent key of the model to get.
-
-    Returns:
-      A model instance or None if not found.
-    """
-    return cls._get_by_id_async(id, parent=parent).get_result()
-  get_by_id = _get_by_id
-
-  @classmethod
-  def _get_by_id_async(cls, id, parent=None):
-    """Returns a instance of Model class by ID.
-
-=======
-class GenericProperty(Property):
-  """A Property whose value can be (almost) any basic type.
-
-  This is mainly used for Expando and for orphans (values present in
-  the datastore but not represented in the Model subclass) but can
-  also be used explicitly for properties with dynamically-typed
-  values.
-  """
-
-  def _db_get_value(self, v, p):
-    # This is awkward but there seems to be no faster way to inspect
-    # what union member is present.  datastore_types.FromPropertyPb(),
-    # the undisputed authority, has the same series of if-elif blocks.
-    # (We don't even want to think about multiple members... :-)
-    if v.has_stringvalue():
-      sval = v.stringvalue()
-      if p.meaning() not in (entity_pb.Property.BLOB,
-                             entity_pb.Property.BYTESTRING):
-        try:
-          sval.decode('ascii')
-          # If this passes, don't return unicode.
-        except UnicodeDecodeError:
-          try:
-            sval = unicode(sval.decode('utf-8'))
-          except UnicodeDecodeError:
-            pass
-      return sval
-    elif v.has_int64value():
-      ival = v.int64value()
-      if p.meaning() == entity_pb.Property.GD_WHEN:
-        return _EPOCH + datetime.timedelta(microseconds=ival)
-      return ival
-    elif v.has_booleanvalue():
-      # The booleanvalue field is an int32, so booleanvalue() returns
-      # an int, hence the conversion.
-      return bool(v.booleanvalue())
-    elif v.has_doublevalue():
-      return v.doublevalue()
-    elif v.has_referencevalue():
-      rv = v.referencevalue()
-      app = rv.app()
-      namespace = rv.name_space()
-      pairs = [(elem.type(), elem.id() or elem.name())
-               for elem in rv.pathelement_list()]
-      return Key(pairs=pairs, app=app, namespace=namespace)
-    elif v.has_pointvalue():
-      pv = v.pointvalue()
-      return GeoPt(pv.x(), pv.y())
-    elif v.has_uservalue():
-      return _unpack_user(v)
-    else:
-      # A missing value implies null.
-      return None
-
-  def _db_set_value(self, v, p, value):
-    # TODO: use a dict mapping types to functions
-    if isinstance(value, str):
-      v.set_stringvalue(value)
-      # TODO: Set meaning to BLOB or BYTESTRING if it's not UTF-8?
-      # (Or TEXT if unindexed.)
-    elif isinstance(value, unicode):
-      v.set_stringvalue(value.encode('utf8'))
-      if not self._indexed:
-        p.set_meaning(entity_pb.Property.TEXT)
-    elif isinstance(value, bool):  # Must test before int!
-      v.set_booleanvalue(value)
-    elif isinstance(value, (int, long)):
-      assert -2**63 <= value < 2**63
-      v.set_int64value(value)
-    elif isinstance(value, float):
-      v.set_doublevalue(value)
-    elif isinstance(value, Key):
-      # See datastore_types.PackKey
-      ref = value._reference()  # Don't copy
-      rv = v.mutable_referencevalue()  # A Reference
-      rv.set_app(ref.app())
-      if ref.has_name_space():
-        rv.set_name_space(ref.name_space())
-      for elem in ref.path().element_list():
-        rv.add_pathelement().CopyFrom(elem)
-    elif isinstance(value, datetime.datetime):
-      assert value.tzinfo is None
-      dt = value - _EPOCH
-      ival = dt.microseconds + 1000000 * (dt.seconds + 24*3600 * dt.days)
-      v.set_int64value(ival)
-      p.set_meaning(entity_pb.Property.GD_WHEN)
-    elif isinstance(value, GeoPt):
-      pv = v.mutable_pointvalue()
-      pv.set_x(value.lat)
-      pv.set_y(value.lon)
-    elif isinstance(value, users.User):
-      datastore_types.PackUser(p.name(), value, v)
-    else:
-      # TODO: BlobKey.
-      assert False, type(value)
-
-
-class ComputedProperty(GenericProperty):
-  """A Property whose value is determined by a user-supplied function.
-
-  Computed properties cannot be set directly, but are instead generated by a
-  function when required. They are useful to provide fields in the datastore
-  that can be used for filtering or sorting without having to manually set the
-  value in code - for example, sorting on the length of a BlobProperty, or
-  using an equality filter to check if another field is not empty.
-
-  ComputedProperty can be declared as a regular property, passing a function as
-  the first argument, or it can be used as a decorator for the function that
-  does the calculation.
-
-  Example:
-
-  >>> class DatastoreFile(Model):
-  ...   name = StringProperty()
-  ...   name_lower = ComputedProperty(lambda self: self.name.lower())
-  ...
-  ...   data = BlobProperty()
-  ...
-  ...   @ComputedProperty
-  ...   def size(self):
-  ...     return len(self.data)
-  ...
-  ...   def _compute_hash(self):
-  ...     return hashlib.sha1(self.data).hexdigest()
-  ...   hash = ComputedProperty(_compute_hash, name='sha1')
-  """
-
-  def __init__(self, func, *args, **kwargs):
-    """Constructor.
-
-    Args:
-      func: A function that takes one argument, the model instance, and returns
-            a calculated value.
-    """
-    super(ComputedProperty, self).__init__(*args, **kwargs)
-    self._func = func
-
-  def _has_value(self, entity):
-    return True
-
-  def _store_value(self, entity, value):
-    raise ComputedPropertyError("Cannot assign to a ComputedProperty")
-
-  def _delete_value(self, entity):
-    raise ComputedPropertyError("Cannot delete a ComputedProperty")
-
-  def _retrieve_value(self, entity):
-    return self._func(entity)
-
-
-class MetaModel(type):
-  """Metaclass for Model.
-
-  This exists to fix up the properties -- they need to know their name.
-  This is accomplished by calling the class's _fix_properties() method.
-  """
-
-  def __init__(cls, name, bases, classdict):
-    super(MetaModel, cls).__init__(name, bases, classdict)
-    cls._fix_up_properties()
-
-
-class Model(object):
-  """A class describing datastore entities.
-
-  Model instances are usually called entities.  All model classes
-  inheriting from Model automatically have MetaModel as their
-  metaclass, so that the properties are fixed up properly after the
-  class once the class is defined.
-
-  Because of this, you cannot use the same Property object to describe
-  multiple properties -- you must create separate Property objects for
-  each property.  E.g. this does not work:
-
-    wrong_prop = StringProperty()
-    class Wrong(Model):
-      wrong1 = wrong_prop
-      wrong2 = wrong_prop
-
-  The kind is normally equal to the class name (exclusive of the
-  module name or any other parent scope).  To override the kind,
-  define a class method named _get_kind(), as follows:
 
     class MyModel(Model):
       @classmethod
@@ -3259,7 +1956,6 @@
   def _get_by_id_async(cls, id, parent=None):
     """Returns a instance of Model class by ID.
 
->>>>>>> bfdf9889
     This is the asynchronous version of Model._get_by_id().
     """
     from ndb import tasklets
