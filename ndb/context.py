--- conflicted
+++ resolved
@@ -163,16 +163,18 @@
     self._get_batcher = auto_batcher_class(self._get_tasklet)
     self._put_batcher = auto_batcher_class(self._put_tasklet)
     self._delete_batcher = auto_batcher_class(self._delete_tasklet)
-<<<<<<< HEAD
     self._memcache_get_batcher = auto_batcher_class(self._memcache_get_tasklet)
     self._memcache_set_batcher = auto_batcher_class(self._memcache_set_tasklet)
     self._memcache_del_batcher = auto_batcher_class(self._memcache_del_tasklet)
     self._memcache_off_batcher = auto_batcher_class(self._memcache_off_tasklet)
-=======
     self._batchers = [self._get_batcher,
                       self._put_batcher,
-                      self._delete_batcher]
->>>>>>> f8d8c247
+                      self._delete_batcher,
+                      self._memcache_get_batcher,
+                      self._memcache_set_batcher,
+                      self._memcache_del_batcher,
+                      self._memcache_off_batcher,
+                      ]
     self._cache = {}
     self._memcache = memcache.Client()
 
@@ -240,13 +242,9 @@
             if mapping is None:
               mapping = mappings[timeout] = {}
             mapping[ent._key.urlsafe()] = pb
-<<<<<<< HEAD
-    # TODO: do the RPCs concurrently
-=======
     # Too bad there's a barrier here, wish we could fire of the memcache
     # add() call asynchronously before finishing the above loop.
     # But we won't know how many keys there are until we're done.
->>>>>>> f8d8c247
     if mappings:
       # If the timeouts are not uniform, make a separate call for each
       # distinct timeout value.
@@ -254,12 +252,8 @@
       for timeout, mapping in mappings.iteritems():
         # Use add, not set.  This is a no-op within _LOCK_TIME seconds
         # of the delete done by the most recent write.
-<<<<<<< HEAD
         # XXX use self.memcache_add()
-        yield self._memcache.add_multi_async(mapping, time=timeout,
-=======
         rpc = self._memcache.add_multi_async(mapping, time=timeout,
->>>>>>> f8d8c247
                                              key_prefix=self._memcache_prefix)
         rpcs.append(rpc)
       # Can't yield a list of UserRPCs...
