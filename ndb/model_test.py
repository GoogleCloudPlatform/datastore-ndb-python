--- conflicted
+++ resolved
@@ -2395,7 +2395,6 @@
       '\\x95b\\xce\\xcaO\\x05\\x00"\\x87\\x03\\xeb\'), '
       't=_CompressedValue(\'x\\x9c+)\\xa1=\\x00\\x00\\xf1$-Q\'))')
 
-<<<<<<< HEAD
   def testFetchAll(self):
     class Foo(model.Model):
       num = model.IntegerProperty()
@@ -2420,8 +2419,6 @@
     self.assertTrue(y in Foo.fetch_all())
     self.assertFalse(x in Foo.fetch_all())
 
-=======
->>>>>>> fddd6d57
 
 class CacheTests(test_utils.DatastoreTest):
 
