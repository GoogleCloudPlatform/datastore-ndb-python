--- conflicted
+++ resolved
@@ -14,11 +14,7 @@
 from google.appengine.api import users
 from google.appengine.datastore import entity_pb
 
-<<<<<<< HEAD
-from ndb import model, query, tasklets, test_utils, eventloop
-=======
-from . import model, query, tasklets, test_utils
->>>>>>> 79ae9f6f
+from . import model, query, tasklets, test_utils, eventloop
 
 TESTUSER = users.User('test@example.com', 'example.com', '123')
 AMSTERDAM = model.GeoPt(52.35, 4.9166667)
