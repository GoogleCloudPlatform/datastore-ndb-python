--- conflicted
+++ resolved
@@ -1,10 +1,7 @@
 Release 1.0.2 (not yet)
 
-<<<<<<< HEAD
 - Issue 181: Projection queries.
-=======
 - Issue 183: Fix mixin issue with polymodel.
->>>>>>> 19588f51
 - Issue 174: New API: Context.call_on_commit().
 - Issue 182: Add optional app and namespace args to get_by_id*().
 - Issue 179: Rollback is a flow exception.
